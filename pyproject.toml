[project]
authors = [{name = "Sam Van Stroud", email = "sam.van.stroud@cern.ch"}]
description = "Attention for High Energy Physics"
license = { text = "MIT" }
readme = "README.md"
name = "hepattn"
requires-python = "== 3.11"
version = "0.1.0"
dependencies = [
    "packaging",
    "wheel",
    "numpy",
    "scipy",
    "pytest>=8.3.3,<9",
    "ruff==0.8.0",
    "pre-commit>=4.0.1,<5",
    "matplotlib==3.9.*",
    "lightning>=2.4.0,<3",
    "comet-ml>=3.47.3,<4",
    "pandas>=2.2.3,<3",
    "pyarrow>=17.0.0",
    "jsonargparse[signatures]>=4.34.0,<5",
    "flash-attn @ https://github.com/Dao-AILab/flash-attention/releases/download/v2.7.4.post1/flash_attn-2.7.4.post1+cu12torch2.6cxx11abiTRUE-cp311-cp311-linux_x86_64.whl",
    #"torch==2.6.0", # using nightly, see below
<<<<<<< HEAD
=======
    "torchjd>=0.5.0",
>>>>>>> b2fa2fd8
    "lion-pytorch>=0.2.3,<0.3",
    "torchjd>=0.5.0",
    "awkward>=2.8.1",
    "uproot>=5.6.0",
    "h5py>=3.13.0",
    "particle>=0.25.3",
]

[build-system]
requires = ["scikit-build-core>=0.3.3", "pybind11"]
build-backend = "scikit_build_core.build"

[tool.scikit-build]
wheel.packages = ["src/hepattn", "src/lap1015/src/lap1015"]

[tool.pixi.project]
channels = ["nvidia", "conda-forge", "nodefaults"]
platforms = ["linux-64"]
#platforms = ["linux-aarch64"]

[tool.pixi.pypi-dependencies]
hepattn = { path = ".", editable = true }
torch = { version = "==2.7.0", index = "https://download.pytorch.org/whl/test/cu126"}

[tool.pixi.pypi-options]
no-build-isolation = ["flash-attn"]
extra-index-urls = ["https://download.pytorch.org/whl/test/cu126"]

[tool.pixi.system-requirements]
linux = "3.10.0"
libc = "2.28"
cuda = "12.2"

[tool.pixi.dependencies]
python = "3.11.*"
ninja = "*"
git = "*"
cuda = "12.3.*"

[tool.ruff]
src = ["src"]
target-version = "py311"
line-length = 150
preview = true
lint.select = ["ALL"]
lint.ignore = ["G", "D", "DOC", "ANN", "PLW", "FBT", "EM", "PLR1714", "PLR2004", "PT018", "RET504", "COM812", "ISC001", "CPY001", "TRY003", "S101", "A003", "N812", "PLR0913", "PLR0917", "DOC201", "INP001", "PLR6301", "T201", "TD002", "TD003", "FIX002"]

[tool.pytest.ini_options]
filterwarnings = [
    "ignore:.*distutils Version classes are deprecated. Use packaging.version instead.*:DeprecationWarning",
]<|MERGE_RESOLUTION|>--- conflicted
+++ resolved
@@ -22,12 +22,8 @@
     "jsonargparse[signatures]>=4.34.0,<5",
     "flash-attn @ https://github.com/Dao-AILab/flash-attention/releases/download/v2.7.4.post1/flash_attn-2.7.4.post1+cu12torch2.6cxx11abiTRUE-cp311-cp311-linux_x86_64.whl",
     #"torch==2.6.0", # using nightly, see below
-<<<<<<< HEAD
-=======
     "torchjd>=0.5.0",
->>>>>>> b2fa2fd8
     "lion-pytorch>=0.2.3,<0.3",
-    "torchjd>=0.5.0",
     "awkward>=2.8.1",
     "uproot>=5.6.0",
     "h5py>=3.13.0",
