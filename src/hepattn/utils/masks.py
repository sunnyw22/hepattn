--- conflicted
+++ resolved
@@ -255,10 +255,6 @@
 
 
 def topk_attn(attn_scores: Tensor, k: int, dim=-1):
-<<<<<<< HEAD
-    """
-    Keep only the topk scores in each row of the attention matrix.
-=======
     """Keep only the topk scores in each row of the attention matrix.
 
     Parameters
@@ -274,7 +270,6 @@
     -------
     BoolTensor
         A boolean mask with `True` for the top-k scores.
->>>>>>> 6ed677c2
     """
     _, topk_indices = attn_scores.topk(k, dim=dim)
     zeros = torch.zeros_like(attn_scores, dtype=bool)
