--- conflicted
+++ resolved
@@ -33,7 +33,7 @@
         particle_hit_separation_cuts: dict[str, dict] | None = None,
         truth_filter_hits: list[str] | None = None,
         event_max_num_particles: int = 256,
-        calo_energy_thresh = 1e-6,
+        calo_energy_thresh=1e-6,
         random_seed: int = 42,
         precision: str | int = 16,
     ):
@@ -294,7 +294,7 @@
                 particle_total_energy,
                 out=np.zeros_like(particle_calo_energy),
                 where=particle_total_energy > self.calo_energy_thresh,
-                )
+            )
 
         # Merge together any masks
         if self.merge_inputs:
@@ -362,21 +362,7 @@
 
         # Apply hit cuts based on angular deflection
         for item_name, cut in self.particle_hit_deflection_cuts.items():
-            time_ordering = np.argsort(event[f"{item_name}.time"])
-            inverse_ordering = np.argsort(time_ordering)
-
             for _ in range(cut["num_passes"]):
-<<<<<<< HEAD
-                mask = event[f"particle_{item_name}_valid"][..., time_ordering]
-
-                px = np.ma.masked_array(event[f"particle_{item_name}.mom.x"][..., time_ordering], mask=~mask)
-                py = np.ma.masked_array(event[f"particle_{item_name}.mom.y"][..., time_ordering], mask=~mask)
-                pz = np.ma.masked_array(event[f"particle_{item_name}.mom.z"][..., time_ordering], mask=~mask)
-
-                angle_diff = masked_angle_diff_last_axis(px, py, pz, ~mask).filled(0.0)
-
-                event[f"particle_{item_name}_valid"] = (mask & (angle_diff <= cut["max_angle"]))[..., inverse_ordering]
-=======
                 # Indices for sorting based on time
                 idx = np.argsort(event[f"{item_name}.time"])
 
@@ -392,21 +378,10 @@
                 angle_diff = angle_diff[:, np.argsort(idx)]
 
                 event[f"particle_{item_name}_valid"] = event[f"particle_{item_name}_valid"] & (angle_diff <= cut["max_angle"])
->>>>>>> 3dccad14
 
         # Apply hit cuts based on distance between consecutive hits on particles
         for item_name, cut in self.particle_hit_separation_cuts.items():
-            time_ordering = np.argsort(event[f"{item_name}.time"])
-            inverse_ordering = np.argsort(time_ordering)
-
             for _ in range(cut["num_passes"]):
-<<<<<<< HEAD
-                mask = event[f"particle_{item_name}_valid"][..., time_ordering]
-
-                x = np.ma.masked_array(mask * event[f"{item_name}.pos.x"][..., None, :][..., time_ordering], mask=~mask)
-                y = np.ma.masked_array(mask * event[f"{item_name}.pos.y"][..., None, :][..., time_ordering], mask=~mask)
-                z = np.ma.masked_array(mask * event[f"{item_name}.pos.z"][..., None, :][..., time_ordering], mask=~mask)
-=======
                 idx = np.argsort(event[f"{item_name}.time"])
 
                 mask = event[f"particle_{item_name}_valid"][:, idx]
@@ -414,7 +389,6 @@
                 x = np.ma.masked_array(mask * event[f"{item_name}.pos.x"][..., None, :][:, idx], mask=~mask)
                 y = np.ma.masked_array(mask * event[f"{item_name}.pos.y"][..., None, :][:, idx], mask=~mask)
                 z = np.ma.masked_array(mask * event[f"{item_name}.pos.z"][..., None, :][:, idx], mask=~mask)
->>>>>>> 3dccad14
 
                 dx = masked_diff_last_axis(x)
                 dy = masked_diff_last_axis(y)
@@ -426,31 +400,14 @@
                 dr = dr[:, np.argsort(idx)]
 
                 # event[f"particle_valid"] = event[f"particle_valid"] & (dr <= max_dist).all(-1)
-                event[f"particle_{item_name}_valid"] = (mask & (dr <= cut["max_dist"]))[..., inverse_ordering]
+                event[f"particle_{item_name}_valid"] = event[f"particle_{item_name}_valid"] & (dr <= cut["max_dist"])
 
         # Now we have built the masks, we can apply hit/counting based cuts
-        n_vtxd = event["particle_vtxd_valid"].sum(-1)
-        n_trkr = event["particle_trkr_valid"].sum(-1)
-        n_ecal = event["particle_ecal_valid"].sum(-1)
-        n_hcal = event["particle_hcal_valid"].sum(-1)
-        n_sihit = n_vtxd + n_trkr
-        n_calo = n_ecal + n_hcal
-
-        if isinstance(self.charged_particle_min_num_hits, dict):
-            for hit_name, min_num_hits in self.charged_particle_min_num_hits.items():
-                particle_cuts[f"charged_min_{hit_name}"] = ~(
-                    event["particle.isCharged"] & (event[f"particle_{hit_name}_valid"].sum(-1) < min_num_hits)
-                )
-        else:
-            particle_cuts["charged_min_sihits"] = ~(event["particle.isCharged"] & (n_sihit < self.charged_particle_min_num_hits) & (n_calo < 16))
-
-        if isinstance(self.charged_particle_max_num_hits, dict):
-            for hit_name, max_num_hits in self.charged_particle_max_num_hits.items():
-                particle_cuts[f"charged_max_{hit_name}"] = ~(
-                    event["particle.isCharged"] & (event[f"particle_{hit_name}_valid"].sum(-1) > max_num_hits)
-                )
-        else:
-            particle_cuts["charged_max_sihits"] = ~(event["particle.isCharged"] & (n_sihit > self.charged_particle_max_num_hits))
+        for hit_name, min_num_hits in self.charged_particle_min_num_hits.items():
+            particle_cuts[f"charged_min_{hit_name}"] = ~(event["particle.isCharged"] & (event[f"particle_{hit_name}_valid"].sum(-1) < min_num_hits))
+
+        for hit_name, max_num_hits in self.charged_particle_max_num_hits.items():
+            particle_cuts[f"charged_max_{hit_name}"] = ~(event["particle.isCharged"] & (event[f"particle_{hit_name}_valid"].sum(-1) > max_num_hits))
 
         for hit_name, min_num_hits in self.neutral_particle_min_num_hits.items():
             particle_cuts[f"neutral_min_{hit_name}"] = ~(event["particle.isNeutral"] & (event[f"particle_{hit_name}_valid"].sum(-1) < min_num_hits))
