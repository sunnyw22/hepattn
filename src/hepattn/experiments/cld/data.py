from pathlib import Path

import numpy as np
import torch
from lightning import LightningDataModule, seed_everything
from scipy.sparse import csr_array, csr_matrix
from torch import Tensor
from torch.utils.data import DataLoader, Dataset

from hepattn.utils.array_utils import masked_angle_diff_last_axis, masked_diff_last_axis
from hepattn.utils.tensor_utils import pad_to_size


class CLDDataset(Dataset):
    def __init__(
        self,
        dirpath: str,
        inputs: dict,
        targets: dict,
        merge_inputs: dict[str, list[str]] | None = None,
        num_events: int = -1,
        particle_min_pt: float = 0.1,
        include_neutral: bool = True,
        include_charged: bool = True,
        charged_particle_min_num_hits: dict[str, int] | None = None,
        charged_particle_max_num_hits: dict[str, int] | None = None,
        neutral_particle_min_num_hits: dict[str, int] | None = None,
        neutral_particle_max_num_hits: dict[str, int] | None = None,
        particle_cut_veto_min_num_hits: dict[str, int] | None = None,
        particle_max_abs_eta: float = 4.0,
        particle_hit_min_p_ratio: dict[str, float] | None = None,
        particle_hit_deflection_cuts: dict[str, dict] | None = None,
        particle_hit_separation_cuts: dict[str, dict] | None = None,
        particle_min_calib_calo_energy: dict[str, float] | None = None,
        truth_filter_hits: list[str] | None = None,
        event_max_num_particles: int = 256,
<<<<<<< HEAD
        calo_energy_thresh=1e-6,
=======
        calo_energy_thresh: float = 1e-6,
>>>>>>> 257c6b7e
        random_seed: int = 42,
        precision: str | int = 16,
    ):
        if truth_filter_hits is None:
            truth_filter_hits = []
        if particle_hit_min_p_ratio is None:
            particle_hit_min_p_ratio = {}
        if particle_hit_deflection_cuts is None:
            particle_hit_deflection_cuts = {}
        if particle_hit_separation_cuts is None:
            particle_hit_separation_cuts = {}
        if neutral_particle_max_num_hits is None:
            neutral_particle_max_num_hits = {}
        if neutral_particle_min_num_hits is None:
            neutral_particle_min_num_hits = {}
        if charged_particle_max_num_hits is None:
            charged_particle_max_num_hits = {}
        if charged_particle_min_num_hits is None:
            charged_particle_min_num_hits = {}
        if particle_cut_veto_min_num_hits is None:
            particle_cut_veto_min_num_hits = {}
        if particle_min_calib_calo_energy is None:
            particle_min_calib_calo_energy = {}
        if merge_inputs is None:
            merge_inputs = {}
        super().__init__()

        self.dirpath = dirpath
        self.inputs = inputs
        self.targets = targets
        self.merge_inputs = merge_inputs
        self.num_events = num_events
        self.particle_min_pt = particle_min_pt
        self.include_neutral = include_neutral
        self.include_charged = include_charged
        self.charged_particle_min_num_hits = charged_particle_min_num_hits
        self.charged_particle_max_num_hits = charged_particle_max_num_hits
        self.neutral_particle_min_num_hits = neutral_particle_min_num_hits
        self.neutral_particle_max_num_hits = neutral_particle_max_num_hits
        self.particle_cut_veto_min_num_hits = particle_cut_veto_min_num_hits
        self.particle_max_abs_eta = particle_max_abs_eta
        self.particle_hit_min_p_ratio = particle_hit_min_p_ratio
        self.particle_hit_deflection_cuts = particle_hit_deflection_cuts
        self.particle_hit_separation_cuts = particle_hit_separation_cuts
        self.truth_filter_hits = truth_filter_hits
        self.event_max_num_particles = event_max_num_particles
        self.calo_energy_thresh = calo_energy_thresh
        self.random_seed = random_seed
        self.precision = precision
        self.precision_type = {
            "16": torch.float16,
            "bf16": torch.bfloat16,
            "32": torch.float32,
            "64": torch.float64,
        }[str(precision)]

        # Global random state initialisation
        np.random.default_rng(42)
        seed_everything(42, workers=True)

        # Setup the number of events that will be used
        event_filenames = list(Path(self.dirpath).rglob("*reco*.npz"))
        num_available_events = len(event_filenames)
        num_requested_events = num_available_events if num_events == -1 else num_events
        self.num_events = min(num_available_events, num_requested_events)

        print(f"Found {num_available_events} available events, {num_requested_events} requested, {self.num_events} used")

        # Allow us to select events by index
        self.event_filenames = event_filenames[: self.num_events]

        def event_filenames_to_sample_id(event_filename):
            id_parts = str(event_filename.stem).split("_")
            job_id = id_parts[-3]
            proc_id = id_parts[-2]
            event_id = id_parts[-1]
            return int(job_id + proc_id.zfill(4) + event_id.zfill(4))

        # Define the sample identifiers unique to each sample, uses the file name
        # Example: reco_p8_ee_tt_ecm365_12012864_7_329 -> 1201286470329
        self.sample_ids = np.array([event_filenames_to_sample_id(f) for f in self.event_filenames], dtype=np.int64)
        self.sample_ids_to_event_filenames = {self.sample_ids[i]: str(self.event_filenames[i]) for i in range(len(self.sample_ids))}
        self.event_filenames_to_sample_ids = {v: k for k, v in self.sample_ids_to_event_filenames.items()}

    def __len__(self):
        return int(self.num_events)

    def load_event(self, sample_id):
        """Loads a single CLD event from a preprocessed npz file."""
        event_filename = self.sample_ids_to_event_filenames[sample_id]

        # Load the event
        with np.load(event_filename, allow_pickle=True) as archive:
            event = {key: archive[key] for key in archive.files}

        def convert_mm_to_m(i, p):
            # Convert a spatial coordinate from mm to m inplace
            for coord in ["x", "y", "z"]:
                event[f"{i}.{p}.{coord}_mm"] = event[f"{i}.{p}.{coord}"]
                event[f"{i}.{p}.{coord}"] = 0.001 * event[f"{i}.{p}.{coord}"]

        def add_cylindrical_coords(i, p):
            # Add standard tracking cylindrical coordinates
            event[f"{i}.{p}.r"] = np.sqrt(event[f"{i}.{p}.x"] ** 2 + event[f"{i}.{p}.y"] ** 2)
            event[f"{i}.{p}.s"] = np.sqrt(event[f"{i}.{p}.x"] ** 2 + event[f"{i}.{p}.y"] ** 2 + event[f"{i}.{p}.z"] ** 2)
            event[f"{i}.{p}.theta"] = np.arccos(event[f"{i}.{p}.z"] / event[f"{i}.{p}.s"])
            event[f"{i}.{p}.eta"] = -np.log(np.tan(event[f"{i}.{p}.theta"] / 2))
            event[f"{i}.{p}.phi"] = np.arctan2(event[f"{i}.{p}.y"], event[f"{i}.{p}.x"])
            event[f"{i}.{p}.rinv"] = 1.0 / event[f"{i}.{p}.r"]
            event[f"{i}.{p}.sinphi"] = np.sin(event[f"{i}.{p}.phi"])
            event[f"{i}.{p}.cosphi"] = np.cos(event[f"{i}.{p}.phi"])
            event[f"{i}.{p}.theta_drad"] = 100 * event[f"{i}.{p}.theta"]
            event[f"{i}.{p}.eta_drad"] = 100 * event[f"{i}.{p}.eta"]
            event[f"{i}.{p}.phi_drad"] = 100 * event[f"{i}.{p}.phi"]

        def add_conformal_coords(i, p):
            # Conformal tracking coordinates
            event[f"{i}.{p}.c"] = 1 / (event[f"{i}.{p}.x"] ** 2 + event[f"{i}.{p}.y"] ** 2)
            event[f"{i}.{p}.u"] = event[f"{i}.{p}.x"] / (event[f"{i}.{p}.x"] ** 2 + event[f"{i}.{p}.y"] ** 2)
            event[f"{i}.{p}.v"] = event[f"{i}.{p}.y"] / (event[f"{i}.{p}.x"] ** 2 + event[f"{i}.{p}.y"] ** 2)

        def add_log_energy(i):
            event[f"{i}.log_energy"] = np.log(1000 * event[f"{i}.energy"])

        # Atomic input types
        trkr_hits = ["vtb", "vte", "itb", "ite", "otb", "ote"]
        calo_hits = ["ecb", "ece", "hcb", "hce", "hco", "msb", "mse"]

        hits = trkr_hits + calo_hits

        trkr_cols = [f"{hit}_col" for hit in trkr_hits]
        calo_cols = [f"{hit}_col" for hit in calo_hits]
        cols = trkr_cols + calo_cols

        calo_cons = [f"{hit}_con" for hit in calo_hits]
        cons = calo_cons

        items = hits + cols + cons

        # Make sure everything is sorted in time
        item_orderings = {}
        for item in items:
            if f"{item}.time" in event:
                item_orderings[item] = np.argsort(event[f"{item}.time"])

        # It is important to do the mm -> m conversion first, so that all other
        # distance fields are also in m, which is required to not to cause nans in the positional encoding
        # Add extra coordinates for tracker + hit positions
        for item in hits + cols:
            convert_mm_to_m(item, "pos")
            add_cylindrical_coords(item, "pos")
            add_conformal_coords(item, "pos")

        # Add extra coords for calo contribution step positions
        for item in calo_cons:
            convert_mm_to_m(item, "step_pos")
            add_cylindrical_coords(item, "step_pos")
            add_conformal_coords(item, "step_pos")

            mask = event[f"{item}.energy"] >= 1e-6
            event[f"{item}.energy"][np.invert(mask)] = 0.0
            event[f"{item}.log_energy"] = np.zeros_like(event[f"{item}.energy"])
            event[f"{item}.log_energy"][mask] = np.log10(1.0 + (event[f"{item}.energy"][mask] * 1e6))

        # Add the log of the energy, useful for training over large dynamic range
        for item in calo_hits:
            add_log_energy(item)

        # Add extra coordinates for tracker collection momenta
        for item in trkr_cols:
            add_cylindrical_coords(item, "mom")

        # Add extra coordinates to the start and and positions and momenta for particles
        particle_pos_fields = ["vtx"]
        particle_mom_fields = ["mom"]

        for field in particle_pos_fields:
            convert_mm_to_m("particle", field)
            add_cylindrical_coords("particle", field)
            add_conformal_coords("particle", field)

        for field in particle_mom_fields:
            add_cylindrical_coords("particle", field)

        event["particle.mom.qopt"] = event["particle.charge"] / event["particle.mom.r"]

        # Merge inputs, first check all requested merged inputs have the same
        # fields and that the fields are given in the same order
        if self.merge_inputs:
            for merged_input_name, input_names in self.merge_inputs.items():
                merged_input_fields = self.inputs[merged_input_name]

                # Concatenate the fields from all of the inputs that make the merged input
                for field in merged_input_fields:
                    event[f"{merged_input_name}.{field}"] = np.concatenate([event[f"{input_name}.{field}"] for input_name in input_names], axis=-1)

        # Particle count includes invaliud particles, since the linking indices were built
        # before any of these particle selections were made
        event["particle_valid"] = np.full_like(event["particle.PDG"], True, np.bool)
        num_particles = len(event["particle_valid"])

        particle_hit_masks = [("particle", hit) for hit in hits]
        masks = particle_hit_masks

        def load_csr_mask(src, tgt):
            data = (event[f"{src}_to_{tgt}_data"], event[f"{src}_to_{tgt}_indices"], event[f"{src}_to_{tgt}_indptr"])
            shape = tuple(event[f"{src}_to_{tgt}_shape"])
            return csr_matrix(data, shape, dtype=bool)

        # Now we will construct the masks that link particles to hits
        for src, tgt in masks:
            mask_csr = load_csr_mask(src, tgt)
            mask_dense = np.array(mask_csr.todense())
            event[f"{src}_{tgt}_valid"] = mask_dense

        col_fields = [
            "pos.x",
            "pos.y",
            "pos.z",
            "pos.r",
            "pos.theta",
            "pos.phi",
            "pos.sinphi",
            "pos.cosphi",
            "mom.x",
            "mom.y",
            "mom.z",
            "mom.r",
            "mom.theta",
            "mom.phi",
            "mom.rinv",
            "mom.sinphi",
            "mom.cosphi",
        ]
        con_fields = ["energy", "log_energy"]

        particle_trkrhit_fields = {("particle", f"{hit}_col", hit): col_fields for hit in trkr_hits}
        particle_calohit_fields = {("particle", f"{hit}_con", hit): con_fields for hit in calo_hits}
        particle_hit_fields = particle_trkrhit_fields | particle_calohit_fields

        for (src, link, tgt), fields in particle_hit_fields.items():
            src_link_csr = load_csr_mask(src, link)
            link_tgt_csr = load_csr_mask(link, tgt)

            for field in fields:
                link_csr = csr_array(event[f"{link}.{field}"])

                # This performs the (sparse) contraction A[i,j]b[j]C[j,k]
                src_tgt_field_csr = src_link_csr.multiply(link_csr).dot(link_tgt_csr)
                src_tgt_field_dense = np.array(src_tgt_field_csr.todense())
                event[f"{src}_{tgt}.{field}"] = src_tgt_field_dense

        # Calculate the fractional energy contributions for the calo clusters
        for calo_hit in calo_hits:
            # Normalise the energy by the sum of the contributions from all particles
            particle_calo_energy = event[f"particle_{calo_hit}.energy"]
            # This is the total energy each hit recieves from every particle
            particle_total_energy = particle_calo_energy.sum(-2)
            event[f"particle_{calo_hit}.energy_frac"] = np.divide(
                particle_calo_energy,
                particle_total_energy,
                out=np.zeros_like(particle_calo_energy),
                where=particle_total_energy > self.calo_energy_thresh,
            )

        # Merge together any masks
        if self.merge_inputs:
            for merged_input_name, input_names in self.merge_inputs.items():
                event[f"particle_{merged_input_name}_valid"] = np.concatenate([event[f"particle_{hit}_valid"] for hit in input_names], axis=-1)

                if f"particle_{merged_input_name}" in self.targets:
                    for field in self.targets[f"particle_{merged_input_name}"]:
                        event[f"particle_{merged_input_name}.{field}"] = np.concatenate(
                            [event[f"particle_{hit}.{field}"] for hit in input_names], axis=-1
                        )

        calo_hit_calibrations = {
            "ecal": 37.0,
            "hcal": 45.0,
        }

        # Now calculate the total energy each particle has in each of the calo hits
        # Need to be careful to do this after we have merged calo hits / on the merged calo hits!
        for calo_hit in ["ecal", "hcal"]:
            # Sum over the hits
            event[f"particle.energy_{calo_hit}"] = event[f"particle_{calo_hit}.energy"].sum(-1)
            event[f"particle.calib_energy_{calo_hit}"] = calo_hit_calibrations[calo_hit] * event[f"particle.energy_{calo_hit}"]


        # Add extra labels for particles
        event["particle.isCharged"] = np.abs(event["particle.charge"]) > 0
        event["particle.isNeutral"] = ~event["particle.isCharged"]

        # Compute angular isolation
        dphi = event["particle.mom.phi"][:, None] - event["particle.mom.phi"][None, :]
        deta = event["particle.mom.eta"][:, None] - event["particle.mom.eta"][None, :]
        isolation = np.sqrt(dphi**2 + deta**2)
        isolation[np.arange(num_particles), np.arange(num_particles)] = np.inf
        event["particle.isolation"] = np.min(isolation, axis=-1)

        # Set which particles we deem to be targets / reconstructable
        particle_cuts = {"min_pt": event["particle.mom.r"] >= self.particle_min_pt}

        # Place a max no. of sihit cut first to get rid of charged looper tracks
        for hit_name, max_num_hits in self.charged_particle_max_num_hits.items():
            particle_cuts[f"before_cut_charged_max_{hit_name}"] = ~(
                event["particle.isCharged"] & (event[f"particle_{hit_name}_valid"].sum(-1) > max_num_hits)
            )

        # Add the eta cut
        particle_cuts["max_eta"] = np.abs(event["particle.mom.eta"]) <= self.particle_max_abs_eta

        if not self.include_charged:
            particle_cuts["not_charged"] = ~event["particle.isCharged"]

        if not self.include_neutral:
            particle_cuts["not_neutral"] = ~event["particle.isNeutral"]

        for item_name, min_ratio in self.particle_hit_min_p_ratio.items():
            mask = event[f"particle_{item_name}_valid"]

            px = np.ma.masked_array(event[f"particle_{item_name}.mom.x"], mask=~mask)
            py = np.ma.masked_array(event[f"particle_{item_name}.mom.y"], mask=~mask)
            pz = np.ma.masked_array(event[f"particle_{item_name}.mom.z"], mask=~mask)

            p = np.sqrt(px**2 + py**2 + pz**2)
            item_mean_p_ratio = p / p.mean(-1)[..., None]

            event[f"particle_{item_name}_valid"] = event[f"particle_{item_name}_valid"] & (item_mean_p_ratio >= min_ratio).filled(False)

        # Apply hit cuts based on angular deflection
        for item_name, cut in self.particle_hit_deflection_cuts.items():
            for _ in range(cut["num_passes"]):
                # Indices for sorting based on time
                idx = np.argsort(event[f"{item_name}.time"])

                mask = event[f"particle_{item_name}_valid"][:, idx]

                px = np.ma.masked_array(event[f"particle_{item_name}.mom.x"][:, idx], mask=~mask)
                py = np.ma.masked_array(event[f"particle_{item_name}.mom.y"][:, idx], mask=~mask)
                pz = np.ma.masked_array(event[f"particle_{item_name}.mom.z"][:, idx], mask=~mask)

                angle_diff = masked_angle_diff_last_axis(px, py, pz, ~mask).filled(0.0)

                # Undo the sorting
                angle_diff = angle_diff[:, np.argsort(idx)]

                event[f"particle_{item_name}_valid"] = event[f"particle_{item_name}_valid"] & (angle_diff <= cut["max_angle"])

        # Apply hit cuts based on distance between consecutive hits on particles
        for item_name, cut in self.particle_hit_separation_cuts.items():
            for _ in range(cut["num_passes"]):
                idx = np.argsort(event[f"{item_name}.time"])

                mask = event[f"particle_{item_name}_valid"][:, idx]

                x = np.ma.masked_array(mask * event[f"{item_name}.pos.x"][..., None, :][:, idx], mask=~mask)
                y = np.ma.masked_array(mask * event[f"{item_name}.pos.y"][..., None, :][:, idx], mask=~mask)
                z = np.ma.masked_array(mask * event[f"{item_name}.pos.z"][..., None, :][:, idx], mask=~mask)

                dx = masked_diff_last_axis(x)
                dy = masked_diff_last_axis(y)
                dz = masked_diff_last_axis(z)

                dr = np.ma.sqrt(dx**2 + dy**2 + dz**2).filled(0.0)

                # Undo the sorting
                dr = dr[:, np.argsort(idx)]

                # event[f"particle_valid"] = event[f"particle_valid"] & (dr <= max_dist).all(-1)
                event[f"particle_{item_name}_valid"] = event[f"particle_{item_name}_valid"] & (dr <= cut["max_dist"])

        # Now we have built the masks, we can apply hit/counting based cuts
        for hit_name, min_num_hits in self.charged_particle_min_num_hits.items():
            particle_cuts[f"charged_min_{hit_name}"] = ~(event["particle.isCharged"] & (event[f"particle_{hit_name}_valid"].sum(-1) < min_num_hits))

        for hit_name, max_num_hits in self.charged_particle_max_num_hits.items():
            particle_cuts[f"charged_max_{hit_name}"] = ~(event["particle.isCharged"] & (event[f"particle_{hit_name}_valid"].sum(-1) > max_num_hits))

        for hit_name, min_num_hits in self.neutral_particle_min_num_hits.items():
            particle_cuts[f"neutral_min_{hit_name}"] = ~(event["particle.isNeutral"] & (event[f"particle_{hit_name}_valid"].sum(-1) < min_num_hits))

        for hit_name, max_num_hits in self.neutral_particle_max_num_hits.items():
            particle_cuts[f"neutral_max_{hit_name}"] = ~(event["particle.isNeutral"] & (event[f"particle_{hit_name}_valid"].sum(-1) > max_num_hits))

        n_vtxd = event["particle_vtxd_valid"].sum(-1)
        n_trkr = event["particle_trkr_valid"].sum(-1)
        n_sihit = n_vtxd + n_trkr
        min_sihits = self.charged_particle_min_num_hits.get("sihits", None)
        max_sihits = self.charged_particle_max_num_hits.get("sihits", None)
        if min_sihits is not None:
            particle_cuts["charged_min_sihits"] = ~(event["particle.isCharged"] & (n_sihit < min_sihits))
        if max_sihits is not None:
            particle_cuts["charged_max_sihits"] = ~(event["particle.isCharged"] & (n_sihit > max_sihits))

        # Apply the particle cuts
        for cut_mask in particle_cuts.values():
            event["particle_valid"] &= cut_mask

        # # Apply cut vetos
        # for hit_name, min_num_hits in self.particle_cut_veto_min_num_hits.items():
        #     event["particle_valid"] = event["particle_valid"] | (event[f"particle_{hit_name}_valid"].sum(-1) > min_num_hits)

        # Remove any mask slots for invalid particles
        for input_name in self.inputs:
            event[f"particle_{input_name}_valid"] &= event["particle_valid"][:, np.newaxis]

            # Zero out any invalid particle slots for the mask regression
            if f"particle_{input_name}" in self.targets:
                for field in self.targets[f"particle_{input_name}"]:
                    event[f"particle_{input_name}.{field}"] *= event["particle_valid"][:, np.newaxis].astype(np.float32)

        # If specified, mark any noise hits as hits that should be dropped
        item_cuts = {}
        for input_name in self.truth_filter_hits:
            # Get hits that are not noise
            mask = event[f"particle_{input_name}_valid"].any(-2)

            if input_name not in item_cuts:
                item_cuts[input_name] = mask
            else:
                item_cuts[input_name] &= mask

        # Do truth hit filtering if specified
        for input_name, mask in item_cuts.items():
            # First drop hits from inputs
            for field in self.inputs[input_name]:
                event[f"{input_name}.{field}"] = event[f"{input_name}.{field}"][mask]

            # Also drop hits from the target masks
            if f"particle_{input_name}" in self.targets:
                event[f"particle_{input_name}_valid"] = event[f"particle_{input_name}_valid"][:, mask]

                if f"particle_{input_name}" in self.targets:
                    for field in self.targets[f"particle_{input_name}"]:
                        event[f"particle_{input_name}.{field}"] = event[f"particle_{input_name}.{field}"][:, mask]

        # Event level info
        event["event_num_particles"] = event["particle_valid"].sum()

        for input_name in self.inputs:
            event[f"event_num_{input_name}"] = ~np.isnan(event[f"{input_name}.type"]).sum()

        # Check that there are no noise hits if we specified this
        for input_name in self.truth_filter_hits:
            if f"particle_{input_name}" in self.targets:
                assert np.all(event[f"particle_{input_name}_valid"].sum(-2) > 0)

        # Calculate some truth particle summary stats
        for hit in hits + list(self.merge_inputs.keys()):
            event[f"particle.num_{hit}"] = event[f"particle_{hit}_valid"].sum(-1)

        # Remove invalid particle slots
        # Assue that particle axis is always 0, make a copy as we will also change particle_valid
        particle_valid = np.copy(event["particle_valid"])
        for target_name, fields in self.targets.items():
            if "particle" in target_name:
                event[f"{target_name}_valid"] = event[f"{target_name}_valid"][particle_valid, ...]
                for field in fields:
                    event[f"{target_name}.{field}"] = event[f"{target_name}.{field}"][particle_valid, ...]

        # Pick out the inputs that have actually been requested
        inputs = {}
        targets = {}
        for input_name, fields in self.inputs.items():
            inputs[f"{input_name}_valid"] = ~np.isnan(event[f"{input_name}.type"])
            targets[f"{input_name}_valid"] = inputs[f"{input_name}_valid"]

            for field in fields:
                inputs[f"{input_name}_{field}"] = event[f"{input_name}.{field}"]

        # Now pick out the targets
        for target_name, fields in self.targets.items():
            targets[f"{target_name}_valid"] = event[f"{target_name}_valid"]
            for field in fields:
                targets[f"{target_name}_{field}"] = event[f"{target_name}.{field}"]

        # Add any metadata
        targets["sample_id"] = self.event_filenames_to_sample_ids[str(event_filename)]

        return inputs, targets

    def __getitem__(self, idx):
        inputs, targets = self.load_event(self.sample_ids[idx])

        # Convert to a torch tensor of the correct dtype and add the batch dimension
        inputs_out = {}
        targets_out = {}
        for input_name, fields in self.inputs.items():
            inputs_out[f"{input_name}_valid"] = torch.from_numpy(inputs[f"{input_name}_valid"]).bool().unsqueeze(0)
            # Some tasks might require to know hit padding info for loss masking
            targets_out[f"{input_name}_valid"] = inputs_out[f"{input_name}_valid"]
            for field in fields:
                inputs_out[f"{input_name}_{field}"] = torch.from_numpy(inputs[f"{input_name}_{field}"]).to(self.precision_type).unsqueeze(0)

        # Convert the targets
        for target_name, fields in self.targets.items():
            targets_out[f"{target_name}_valid"] = torch.from_numpy(targets[f"{target_name}_valid"]).bool().unsqueeze(0)
            for field in fields:
                targets_out[f"{target_name}_{field}"] = torch.from_numpy(targets[f"{target_name}_{field}"]).to(self.precision_type).unsqueeze(0)

        # Convert the metedata
        targets_out["sample_id"] = torch.tensor([targets["sample_id"]], dtype=torch.int64)

        return inputs_out, targets_out


def pad_and_concat(items: list[Tensor], target_size: tuple[int], pad_value) -> Tensor:
    """Takes a list of tensors, pads them to a given size, and then concatenates them along the a new dimension at zero."""
    return torch.cat([pad_to_size(item, (1, *target_size), pad_value) for item in items], dim=0)


class CLDCollator:
    def __init__(self, dataset_inputs, dataset_targets, max_num_obj):
        self.dataset_inputs = dataset_inputs
        self.dataset_targets = dataset_targets
        self.max_num_obj = max_num_obj

    def __call__(self, batch):
        inputs, targets = zip(*batch, strict=False)

        hit_max_sizes = {}
        for input_name in self.dataset_inputs:
            hit_max_sizes[input_name] = max(event[f"{input_name}_valid"].shape[-1] for event in inputs)

        batched_inputs = {}
        batched_targets = {}
        for input_name, fields in self.dataset_inputs.items():
            k = f"{input_name}_valid"
            batched_inputs[k] = pad_and_concat([i[k] for i in inputs], (hit_max_sizes[input_name],), False)

            # Some tasks might require to know hit padding info for loss masking
            batched_targets[k] = batched_inputs[k]

            for field in fields:
                k = f"{input_name}_{field}"
                batched_inputs[k] = pad_and_concat([i[k] for i in inputs], (hit_max_sizes[input_name],), 0.0)

        for target_name, fields in self.dataset_targets.items():
            if target_name == "particle":
                size = (self.max_num_obj,)
            else:
                hit = target_name.split("_")[1]
                size = (self.max_num_obj, hit_max_sizes[hit])

            k = f"{target_name}_valid"
            batched_targets[k] = pad_and_concat([t[k] for t in targets], size, False)

            for field in fields:
                k = f"{target_name}_{field}"
                batched_targets[k] = pad_and_concat([t[k] for t in targets], size, 0.0)

        # Batch the metadata
        batched_targets["sample_id"] = torch.cat([t["sample_id"] for t in targets], dim=-1)

        return batched_inputs, batched_targets


class CLDDataModule(LightningDataModule):
    def __init__(
        self,
        train_dir: str,
        val_dir: str,
        num_workers: int,
        num_train: int,
        num_val: int,
        num_test: int,
        batch_size: int = 1,
        test_dir: str | None = None,
        pin_memory: bool = True,
        **kwargs,
    ):
        super().__init__()

        self.train_dir = train_dir
        self.val_dir = val_dir
        self.test_dir = test_dir
        self.num_workers = num_workers
        self.num_train = num_train
        self.num_val = num_val
        self.num_test = num_test
        self.batch_size = batch_size
        self.pin_memory = pin_memory
        self.kwargs = kwargs

    def setup(self, stage: str):
        if stage == "fit" or stage == "test":
            self.train_dset = CLDDataset(dirpath=self.train_dir, num_events=self.num_train, **self.kwargs)

        if stage == "fit":
            self.val_dset = CLDDataset(dirpath=self.val_dir, num_events=self.num_val, **self.kwargs)

        # Only print train/val dataset details when actually training
        if stage == "fit":
            print(f"Created training dataset with {len(self.train_dset):,} events")
            print(f"Created validation dataset with {len(self.val_dset):,} events")

        if stage == "test":
            assert self.test_dir is not None, "No test file specified, see --data.test_dir"
            self.test_dset = CLDDataset(dirpath=self.test_dir, num_events=self.num_test, **self.kwargs)
            print(f"Created test dataset with {len(self.test_dset):,} events")

    def get_dataloader(self, stage: str, dataset: CLDDataset, shuffle: bool):
        return DataLoader(
            dataset=dataset,
            batch_size=self.batch_size,
            collate_fn=CLDCollator(dataset.inputs, dataset.targets, dataset.event_max_num_particles),
            sampler=None,
            num_workers=self.num_workers,
            shuffle=shuffle,
            pin_memory=self.pin_memory,
        )

    def train_dataloader(self):
        return self.get_dataloader(dataset=self.train_dset, stage="fit", shuffle=True)

    def val_dataloader(self):
        return self.get_dataloader(dataset=self.val_dset, stage="test", shuffle=False)

    def test_dataloader(self):
        return self.get_dataloader(dataset=self.test_dset, stage="test", shuffle=False)<|MERGE_RESOLUTION|>--- conflicted
+++ resolved
@@ -34,11 +34,7 @@
         particle_min_calib_calo_energy: dict[str, float] | None = None,
         truth_filter_hits: list[str] | None = None,
         event_max_num_particles: int = 256,
-<<<<<<< HEAD
-        calo_energy_thresh=1e-6,
-=======
         calo_energy_thresh: float = 1e-6,
->>>>>>> 257c6b7e
         random_seed: int = 42,
         precision: str | int = 16,
     ):
@@ -327,7 +323,6 @@
             event[f"particle.energy_{calo_hit}"] = event[f"particle_{calo_hit}.energy"].sum(-1)
             event[f"particle.calib_energy_{calo_hit}"] = calo_hit_calibrations[calo_hit] * event[f"particle.energy_{calo_hit}"]
 
-
         # Add extra labels for particles
         event["particle.isCharged"] = np.abs(event["particle.charge"]) > 0
         event["particle.isNeutral"] = ~event["particle.isCharged"]
@@ -438,9 +433,9 @@
         for cut_mask in particle_cuts.values():
             event["particle_valid"] &= cut_mask
 
-        # # Apply cut vetos
-        # for hit_name, min_num_hits in self.particle_cut_veto_min_num_hits.items():
-        #     event["particle_valid"] = event["particle_valid"] | (event[f"particle_{hit_name}_valid"].sum(-1) > min_num_hits)
+        # Apply cut vetos
+        for hit_name, min_num_hits in self.particle_cut_veto_min_num_hits.items():
+            event["particle_valid"] = event["particle_valid"] | (event[f"particle_{hit_name}_valid"].sum(-1) > min_num_hits)
 
         # Remove any mask slots for invalid particles
         for input_name in self.inputs:
