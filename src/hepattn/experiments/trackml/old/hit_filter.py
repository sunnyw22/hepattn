--- conflicted
+++ resolved
@@ -37,15 +37,7 @@
         self.num_hits: list[int] = []
         self.pos_enc = pos_enc
 
-<<<<<<< HEAD
-    def on_train_start(self):
-        params = sum(p.numel() for p in self.parameters() if p.requires_grad)
-        self.logger.log_hyperparams({"trainable_params": params})
-
     def forward(self, x, labels=None, timing=False):
-=======
-    def forward(self, x, labels=None, timing=False):  # noqa: ARG002
->>>>>>> e9668803
         if self.pos_enc:
             pe = self.pos_enc(x)
 
