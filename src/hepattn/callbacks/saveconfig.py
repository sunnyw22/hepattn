--- conflicted
+++ resolved
@@ -34,12 +34,9 @@
             if isinstance(trainer.logger, CometLogger):
                 for file in log_dir.glob("*.yaml"):
                     trainer.logger.experiment.log_asset(file)
-<<<<<<< HEAD
-=======
                 base_dir = Path(__file__).parents[3]
                 for file in (base_dir / "src").glob("**/*.py"):
                     trainer.logger.experiment.log_code(file)
->>>>>>> 4d1f84b5
 
             self.already_saved = True
 
