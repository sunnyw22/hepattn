from abc import ABC, abstractmethod
from typing import Literal

import torch
from torch import Tensor, nn

from hepattn.models.dense import Dense
from hepattn.models.loss import cost_fns, focal_loss, loss_fns

# Pick a value that is safe for float16
COST_PAD_VALUE = 1e4


class Task(nn.Module, ABC):
    def __init__(self):
        super().__init__()

    @abstractmethod
    def forward(self, x: dict[str, Tensor]) -> dict[str, Tensor]:
        """Compute the forward pass of the task."""

    @abstractmethod
    def predict(self, outputs: dict[str, Tensor], **kwargs) -> dict[str, Tensor]:
        """Return predictions from model outputs."""

    @abstractmethod
    def loss(self, outputs: dict[str, Tensor], targets: dict[str, Tensor]) -> dict[str, Tensor]:
        """Compute loss between outputs and targets."""

    def cost(self, outputs: dict[str, Tensor], targets: dict[str, Tensor], **kwargs) -> dict[str, Tensor]:
        return {}

    def attn_mask(self, outputs, **kwargs):
        return {}

    def key_mask(self, outputs, **kwargs):
        return {}

    def query_mask(self, outputs, **kwargs):
        return None


class ObjectValidTask(Task):
    def __init__(
        self,
        name: str,
        input_object: str,
        output_object: str,
        target_object: str,
        losses: dict[str, float],
        costs: dict[str, float],
        dim: int,
        null_weight: float = 1.0,
        mask_queries: bool = False,
    ):
        """Task used for classifying whether object candidates / seeds should be
        taken as reconstructed / pred objects or not.

        Parameters
        ----------
        name : str
            Name of the task - will be used as the key to separate task outputs.
        input_object : str
            Name of the input object feature
        output_object : str
            Name of the output object feature which will denote if the predicted object slot is used or not.
        target_object: str
            Name of the target object feature that we want to predict is valid or not.
        losses : dict[str, float]
            Dict specifying which losses to use. Keys denote the loss function name,
            whiel value denotes loss weight.
        costs : dict[str, float]
            Dict specifying which costs to use. Keys denote the cost function name,
            whiel value denotes cost weight.
        dim : int
            Embedding dimension of the input features.
        null_weight : float
            Weight applied to the null class in the loss. Useful if many instances of
            the target class are null, and we need to reweight to overcome class imbalance.
        """
        super().__init__()

        self.name = name
        self.input_object = input_object
        self.output_object = output_object
        self.target_object = target_object
        self.losses = losses
        self.costs = costs
        self.dim = dim
        self.null_weight = null_weight
        self.mask_queries = mask_queries

        # Internal
        self.inputs = [input_object + "_embed"]
        self.outputs = [output_object + "_logit"]
        self.net = Dense(dim, 1)

    def forward(self, x: dict[str, Tensor]) -> dict[str, Tensor]:
        # Network projects the embedding down into a scalar
        x_logit = self.net(x[self.input_object + "_embed"])
        return {self.output_object + "_logit": x_logit.squeeze(-1)}

    def predict(self, outputs, threshold=0.5):
        # Objects that have a predicted probability aove the threshold are marked as predicted to exist
        return {self.output_object + "_valid": outputs[self.output_object + "_logit"].detach().sigmoid() >= threshold}

    def cost(self, outputs, targets):
        output = outputs[self.output_object + "_logit"].detach().to(torch.float32)
        target = targets[self.target_object + "_valid"].to(torch.float32)
        costs = {}
        for cost_fn, cost_weight in self.costs.items():
            costs[cost_fn] = cost_weight * cost_fns[cost_fn](output, target)
            # Set the costs of invalid objects to be (basically) inf
            costs[cost_fn][~targets[self.target_object + "_valid"].unsqueeze(-2).expand_as(costs[cost_fn])] = COST_PAD_VALUE
        return costs

    def loss(self, outputs, targets):
        losses = {}
        output = outputs[self.output_object + "_logit"]
        target = targets[self.target_object + "_valid"].type_as(output)
        weight = target + self.null_weight * (1 - target)
        # Calculate the loss from each specified loss function.
        for loss_fn, loss_weight in self.losses.items():
            losses[loss_fn] = loss_weight * loss_fns[loss_fn](output, target, mask=None, weight=weight)
        return losses

    def query_mask(self, outputs, threshold=0.1):
        if not self.mask_queries:
            return None

        return outputs[self.output_object + "_logit"].detach().sigmoid() >= threshold


class HitFilterTask(Task):
    def __init__(
        self,
        name: str,
        hit_name: str,
        target_field: str,
        dim: int,
        threshold: float = 0.1,
        mask_keys: bool = False,
        loss_fn: Literal["bce", "focal", "both"] = "bce",
    ):
        """Task used for classifying whether hits belong to reconstructable objects or not."""
        super().__init__()

        self.name = name
        self.hit_name = hit_name
        self.target_field = target_field
        self.dim = dim
        self.threshold = threshold
        self.loss_fn = loss_fn
        self.mask_keys = mask_keys

        # Internal
        self.input_objects = [f"{hit_name}_embed"]
        self.net = Dense(dim, 1)

    def forward(self, x: dict[str, Tensor]) -> dict[str, Tensor]:
        x_logit = self.net(x[f"{self.hit_name}_embed"])
        return {f"{self.hit_name}_logit": x_logit.squeeze(-1)}

    def predict(self, outputs: dict) -> dict:
        return {f"{self.hit_name}_{self.target_field}": outputs[f"{self.hit_name}_logit"].sigmoid() >= self.threshold}

    def loss(self, outputs: dict, targets: dict) -> dict:
        # Pick out the field that denotes whether a hit is on a reconstructable object or not
        output = outputs[f"{self.input_object}_logit"]
        target = targets[f"{self.input_object}_{self.target_field}"].type_as(output)

        # Calculate the BCE loss with class weighting
        if self.loss_fn == "bce":
            weight = 1 / target.float().mean()
            loss = nn.functional.binary_cross_entropy_with_logits(output, target, pos_weight=weight)
            return {f"{self.input_object}_{self.loss_fn}": loss}
        if self.loss_fn == "focal":
            loss = focal_loss(output, target)
            return {f"{self.input_object}_{self.loss_fn}": loss}
        if self.loss_fn == "both":
            weight = 1 / target.float().mean()
            bce_loss = nn.functional.binary_cross_entropy_with_logits(output, target, pos_weight=weight)
            focal_loss_value = focal_loss(output, target)
            return {
                f"{self.input_object}_bce": bce_loss,
                f"{self.input_object}_focal": focal_loss_value,
            }
        raise ValueError(f"Unknown loss function: {self.loss_fn}")

    def key_mask(self, outputs, threshold=0.1):
        if not self.mask_keys:
            return {}

        return {self.input_object: outputs[f"{self.input_object}_logit"].detach().sigmoid() >= threshold}


class ObjectHitMaskTask(Task):
    def __init__(
        self,
        name: str,
        input_hit: str,
        input_object: str,
        output_object: str,
        target_object: str,
        losses: dict[str, float],
        costs: dict[str, float],
        dim: int,
        null_weight: float = 1.0,
        mask_attn: bool = True,
        target_field: str = "valid",
    ):
        super().__init__()

        self.name = name
        self.input_hit = input_hit
        self.input_object = input_object
        self.output_object = output_object
        self.target_object = target_object
        self.target_field = target_field

        self.losses = losses
        self.costs = costs
        self.dim = dim
        self.null_weight = null_weight
        self.mask_attn = mask_attn

        self.output_object_hit = output_object + "_" + input_hit
        self.target_object_hit = target_object + "_" + input_hit
        self.inputs = [input_object + "_embed", input_hit + "_embed"]
        self.outputs = [self.output_object_hit + "_logit"]
        self.hit_net = Dense(dim, dim)
        self.object_net = Dense(dim, dim)

    def forward(self, x: dict[str, Tensor]) -> dict[str, Tensor]:
        # Produce new task-specific embeddings for the hits and objects
        x_object = self.object_net(x[self.input_object + "_embed"])
        x_hit = self.hit_net(x[self.input_hit + "_embed"])

        # Object-hit probability is the dot product between the hit and object embedding
        object_hit_logit = torch.einsum("bnc,bmc->bnm", x_object, x_hit)

        # Zero out entries for any hit slots that are not valid
        object_hit_logit[~x[self.input_hit + "_valid"].unsqueeze(-2).expand_as(object_hit_logit)] = torch.finfo(object_hit_logit.dtype).min

        return {self.output_object_hit + "_logit": object_hit_logit}

    def attn_mask(self, outputs, threshold=0.1):
        if not self.mask_attn:
            return {}

        attn_mask = outputs[self.output_object_hit + "_logit"].detach().sigmoid() >= threshold

        # If the attn mask is completely padded for a given entry, unpad it - tested and is required (?)
        # TODO: See if the query masking stops this from being necessary
        attn_mask[torch.where(torch.all(attn_mask, dim=-1))] = False

        return {self.input_hit: attn_mask}

    def predict(self, outputs, threshold=0.5):
        # Object-hit pairs that have a predicted probability above the threshold are predicted as being associated to one-another
        return {self.output_object_hit + "_valid": outputs[self.output_object_hit + "_logit"].detach().sigmoid() >= threshold}

    def cost(self, outputs, targets):
        output = outputs[self.output_object_hit + "_logit"].detach().to(torch.float32)
        target = targets[self.target_object_hit + "_" + self.target_field].to(torch.float32)

        costs = {}
        for cost_fn, cost_weight in self.costs.items():
            costs[cost_fn] = cost_weight * cost_fns[cost_fn](output, target)
            # Set the costs of invalid objects to be (basically) inf
            costs[cost_fn][~targets[self.target_object + "_valid"].unsqueeze(-2).expand_as(costs[cost_fn])] = COST_PAD_VALUE
        return costs

    def loss(self, outputs, targets):
        output = outputs[self.output_object_hit + "_logit"]
        target = targets[self.target_object_hit + "_" + self.target_field].type_as(output)

        # Build a padding mask for object-hit pairs
        hit_pad = targets[self.input_hit + "_valid"].unsqueeze(-2).expand_as(target)
        object_pad = targets[self.target_object + "_valid"].unsqueeze(-1).expand_as(target)
        # An object-hit is valid slot if both its object and hit are valid slots
        # TODO: Maybe calling this a mask is confusing since true entries are
        object_hit_mask = object_pad & hit_pad

        weight = target + self.null_weight * (1 - target)

        losses = {}
        for loss_fn, loss_weight in self.losses.items():
            loss = loss_fns[loss_fn](output, target, mask=object_hit_mask, weight=weight)
            losses[loss_fn] = loss_weight * loss
        return losses


class RegressionTask(Task):
    def __init__(
        self,
        name: str,
        output_object: str,
        target_object: str,
        fields: list[str],
        loss_weight: float,
        cost_weight: float,
    ):
        super().__init__()

        self.name = name
        self.output_object = output_object
        self.target_object = target_object
        self.fields = fields
        self.loss_weight = loss_weight
        self.cost_weight = cost_weight
        self.k = len(fields)
        # For standard regression number of DoFs is just the number of targets
        self.ndofs = self.k

    def forward(self, x: dict[str, Tensor]) -> dict[str, Tensor]:
        # For a standard regression task, the raw network output is the final prediction
        latent = self.latent(x)
        return {self.output_object + "_regr": latent}

    def predict(self, outputs):
        # Split the regression vectior into the separate fields
        latent = outputs[self.output_object + "_regr"]
        return {self.output_object + "_" + field: latent[..., i] for i, field in enumerate(self.fields)}

    def loss(self, outputs, targets):
        target = torch.stack([targets[self.target_object + "_" + field] for field in self.fields], dim=-1)
        output = outputs[self.output_object + "_regr"]

        # Only compute loss for valid targets
        mask = targets[self.target_object + "_valid"].clone()
        target = target[mask]
        output = output[mask]

        # Compute the loss
        loss = torch.nn.functional.smooth_l1_loss(output, target, reduction="none")

        # Average over all the features
        loss = torch.mean(loss, dim=-1)

        # Compute the regression loss only for valid objects
        return {"smooth_l1": self.loss_weight * loss.mean()}

    def metrics(self, preds, targets):
        metrics = {}
        for field in self.fields:
            # Get the target and prediction only for valid targets
            pred = preds[self.output_object + "_" + field][targets[self.target_object + "_valid"]]
            target = targets[self.target_object + "_" + field][targets[self.target_object + "_valid"]]
            # Get the error between the prediction and target for this field
            err = pred - target
            # Compute the RMSE and log it
            metrics[field + "_rmse"] = torch.sqrt(torch.mean(torch.square(err)))
            # Compute the relative error / resolution and log it
            metrics[field + "_mean_rel_err"] = torch.mean(err / target)
            metrics[field + "_std_rel_err"] = torch.std(err / target)

        return metrics


class ObjectRegressionTask(RegressionTask):
    def __init__(
        self,
        name: str,
        input_object: str,
        output_object: str,
        target_object: str,
        fields: list[str],
        loss_weight: float,
        cost_weight: float,
        dim: int,
    ):
        super().__init__(name, output_object, target_object, fields, loss_weight, cost_weight)

        self.input_object = input_object
        self.inputs = [input_object + "_embed"]
        self.outputs = [output_object + "_regr"]

        self.dim = dim
        self.net = Dense(self.dim, self.ndofs)

    def latent(self, x: dict[str, Tensor]) -> Tensor:
        return self.net(x[self.input_object + "_embed"])

    def cost(self, outputs, targets):
        output = outputs[self.output_object + "_regr"].detach().to(torch.float32)
        target = torch.stack([targets[self.target_object + "_" + field] for field in self.fields], dim=-1).to(torch.float32)
        # Index from the front so it works for both object and mask regression
        costs = torch.nn.functional.smooth_l1_loss(output.unsqueeze(2), target.unsqueeze(1), reduction="none")
        # Average over the regression fields dimension
        costs = costs.mean(-1)
        # Set the costs of invalid objects to be inf
        costs[~targets[self.target_object + "_valid"].unsqueeze(-2).expand_as(costs)] = COST_PAD_VALUE
        return {"regr_smooth_l1": self.cost_weight * costs}


class ObjectHitRegressionTask(RegressionTask):
    def __init__(
        self,
        name: str,
        input_hit: str,
        input_object: str,
        output_object: str,
        target_object: str,
        fields: list[str],
        loss_weight: float,
        cost_weight: float,
        dim: int,
    ):
        super().__init__(name, output_object, target_object, fields, loss_weight, cost_weight)

        self.input_hit = input_hit
        self.input_object = input_object

        self.inputs = [input_object + "_embed", input_hit + "_embed"]
        self.outputs = [self.output_object + "_regr"]

        self.dim = dim
        self.dim_per_dof = self.dim // self.ndofs

        self.hit_net = Dense(dim, self.ndofs * self.dim_per_dof)
        self.object_net = Dense(dim, self.ndofs * self.dim_per_dof)

    def latent(self, x: dict[str, Tensor]) -> Tensor:
        # Embed the hits and tracks and reshape so we have a separate embedding for each DoF
        x_obj = self.object_net(x[self.input_object + "_embed"])
        x_hit = self.hit_net(x[self.input_hit + "_embed"])

        x_obj = x_obj.reshape(x_obj.size()[:-1] + torch.Size((self.ndofs, self.dim_per_dof)))  # Shape BNDE
        x_hit = x_hit.reshape(x_hit.size()[:-1] + torch.Size((self.ndofs, self.dim_per_dof)))  # Shape BMDE

        # Take the dot product between the hits and tracks over the last embedding dimension so we are left
        # with just a scalar for each degree of freedom
        x_obj_hit = torch.einsum("...nie,...mie->...nmi", x_obj, x_hit)  # Shape BNMD

        # Shape of padding goes BM -> B1M -> B1M1 -> BNMD
        x_obj_hit = x_obj_hit * x[self.input_hit + "_valid"].unsqueeze(-2).unsqueeze(-1).expand_as(x_obj_hit).float()
        return x_obj_hit


class ClassificationTask(Task):
    def __init__(
        self,
        name: str,
        input_object: str,
        output_object: str,
        target_object: str,
        classes: list[str],
        dim: int,
        class_weights: dict[str, float] | None = None,
        loss_weight: float = 1.0,
        multilabel: bool = False,
        permute_loss: bool = True,
    ):
        super().__init__()

        self.name = name
        self.input_object = input_object
        self.output_object = output_object
        self.target_object = target_object
        self.classes = classes
        self.dim = dim
        self.class_weights = class_weights
        self.loss_weight = loss_weight
        self.multilabel = multilabel
<<<<<<< HEAD

        self.inputs = [input_object + "_embed"]
        self.outputs = [output_object + "_logits"]

=======
>>>>>>> 633536c9
        self.class_net = Dense(dim, len(classes))
        self.permute_loss = permute_loss

        if self.class_weights is not None:
            self.class_weights_values = torch.tensor([class_weights[class_name] for class_name in self.classes])

        self.inputs = [input_object + "_embed"]
        self.outputs = [output_object + "_logits"]

    def forward(self, x: dict[str, Tensor]) -> dict[str, Tensor]:
        # Now get the class logits from the embedding (..., N, ) -> (..., E)
        x = self.class_net(x[f"{self.input_object}_embed"])
        return {f"{self.output_object}_logits": x}

    def predict(self, outputs, threshold=0.5):
        # Split the regression vectior into the separate fields
<<<<<<< HEAD
        logits = outputs[self.output_object + "_logits"]
        predictions = torch.nn.functional.sigmoid(logits) >= threshold if self.multilabel else torch.nn.functional.softmax(logits, dim=-1)
=======
        logits = outputs[self.output_object + "_logits"].detach()
        if self.multilabel:
            predictions = torch.nn.functional.sigmoid(logits) >= threshold
        else:
            predictions = torch.nn.functional.one_hot(torch.argmax(logits, dim=-1), num_classes=len(self.classes))
>>>>>>> 633536c9
        return {self.output_object + "_" + class_name: predictions[..., i] for i, class_name in enumerate(self.classes)}

    def loss(self, outputs, targets):
        # Get the targets and predictions
        target = torch.stack([targets[self.target_object + "_" + class_name] for class_name in self.classes], dim=-1)
        logits = outputs[f"{self.output_object}_logits"]

        # Put the class weights into a tensor with the correct dtype
        class_weights = None
        if self.class_weights is not None:
            class_weights = self.class_weights_values.type_as(target)

        # Compute the loss, using the class weights
        # losses = torch.nn.functional.binary_cross_entropy_with_logits(logits, target, pos_weight=class_weights, reduction="none")
        losses = torch.nn.functional.cross_entropy(
            logits.view(-1, logits.shape[-1]),
            target.view(-1, target.shape[-1]),
            weight=class_weights,
            reduction="none",
        )

        # Only consider valid targets
<<<<<<< HEAD
        losses = losses[targets[f"{self.target_object}_valid"]]
        return {"bce": self.loss_weight * losses.mean()}
=======
        losses = losses[targets[f"{self.target_object}_valid"].view(-1)]
        return {"bce": self.loss_weight * losses.mean()}

    def metrics(self, preds, targets):
        metrics = {}
        for class_name in self.classes:
            target = targets[f"{self.target_object}_{class_name}"][targets[f"{self.target_object}_valid"]].bool()
            pred = preds[f"{self.output_object}_{class_name}"][targets[f"{self.target_object}_valid"]].bool()

            metrics[f"{class_name}_eff"] = (target & pred).sum() / target.sum()
            metrics[f"{class_name}_pur"] = (target & pred).sum() / pred.sum()

        return metrics
>>>>>>> 633536c9
<|MERGE_RESOLUTION|>--- conflicted
+++ resolved
@@ -463,13 +463,6 @@
         self.class_weights = class_weights
         self.loss_weight = loss_weight
         self.multilabel = multilabel
-<<<<<<< HEAD
-
-        self.inputs = [input_object + "_embed"]
-        self.outputs = [output_object + "_logits"]
-
-=======
->>>>>>> 633536c9
         self.class_net = Dense(dim, len(classes))
         self.permute_loss = permute_loss
 
@@ -486,16 +479,11 @@
 
     def predict(self, outputs, threshold=0.5):
         # Split the regression vectior into the separate fields
-<<<<<<< HEAD
-        logits = outputs[self.output_object + "_logits"]
-        predictions = torch.nn.functional.sigmoid(logits) >= threshold if self.multilabel else torch.nn.functional.softmax(logits, dim=-1)
-=======
         logits = outputs[self.output_object + "_logits"].detach()
         if self.multilabel:
             predictions = torch.nn.functional.sigmoid(logits) >= threshold
         else:
             predictions = torch.nn.functional.one_hot(torch.argmax(logits, dim=-1), num_classes=len(self.classes))
->>>>>>> 633536c9
         return {self.output_object + "_" + class_name: predictions[..., i] for i, class_name in enumerate(self.classes)}
 
     def loss(self, outputs, targets):
@@ -518,10 +506,6 @@
         )
 
         # Only consider valid targets
-<<<<<<< HEAD
-        losses = losses[targets[f"{self.target_object}_valid"]]
-        return {"bce": self.loss_weight * losses.mean()}
-=======
         losses = losses[targets[f"{self.target_object}_valid"].view(-1)]
         return {"bce": self.loss_weight * losses.mean()}
 
@@ -534,5 +518,4 @@
             metrics[f"{class_name}_eff"] = (target & pred).sum() / target.sum()
             metrics[f"{class_name}_pur"] = (target & pred).sum() / pred.sum()
 
-        return metrics
->>>>>>> 633536c9
+        return metrics