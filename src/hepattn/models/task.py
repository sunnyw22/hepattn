import math
from abc import ABC, abstractmethod
from typing import Literal

import torch
from torch import Tensor, nn

from hepattn.models.dense import Dense
from hepattn.models.loss import cost_fns, loss_fns, mask_focal_loss


class Task(nn.Module, ABC):
    def __init__(self):
        super().__init__()
        self.has_intermediate_loss = False

    @abstractmethod
    def forward(self, x: dict[str, Tensor]) -> dict[str, Tensor]:
        """Compute the forward pass of the task."""

    @abstractmethod
    def predict(self, outputs: dict[str, Tensor], **kwargs) -> dict[str, Tensor]:
        """Return predictions from model outputs."""

    @abstractmethod
    def loss(self, outputs: dict[str, Tensor], targets: dict[str, Tensor]) -> dict[str, Tensor]:
        """Compute loss between outputs and targets."""

    def cost(self, outputs: dict[str, Tensor], targets: dict[str, Tensor], **kwargs) -> dict[str, Tensor]:
        return {}

    def attn_mask(self, outputs, **kwargs):
        return {}

    def key_mask(self, outputs, **kwargs):
        return {}

    def query_mask(self, outputs, **kwargs):
        return None


class ObjectValidTask(Task):
    def __init__(
        self,
        name: str,
        input_object: str,
        output_object: str,
        target_object: str,
        losses: dict[str, float],
        costs: dict[str, float],
        dim: int,
        null_weight: float = 1.0,
        mask_queries: bool = False,
    ):
        """Task used for classifying whether object candidates / seeds should be
        taken as reconstructed / pred objects or not.

        Parameters
        ----------
        name : str
            Name of the task - will be used as the key to separate task outputs.
        input_object : str
            Name of the input object object
        output_object : str
            Name of the output object object which will denote if the predicted object slot is used or not.
        target_object: str
            Name of the target object object that we want to predict is valid or not.
        losses : dict[str, float]
            Dict specifying which losses to use. Keys are loss function name and values are loss weights.
        costs : dict[str, float]
            Dict specifying which costs to use. Keys are cost function name and values are cost weights.
        dim : int
            Embedding dimension of the input objects.
        null_weight : float
            Weight applied to the null class in the loss. Useful if many instances of
            the target class are null, and we need to reweight to overcome class imbalance.
        """
        super().__init__()

        self.name = name
        self.input_object = input_object
        self.output_object = output_object
        self.target_object = target_object
        self.losses = losses
        self.costs = costs
        self.dim = dim
        self.null_weight = null_weight
        self.mask_queries = mask_queries

        # Internal
        self.inputs = [input_object + "_embed"]
        self.outputs = [output_object + "_logit"]
        self.net = Dense(dim, 1)

    def forward(self, x: dict[str, Tensor]) -> dict[str, Tensor]:
        # Network projects the embedding down into a scalar
        x_logit = self.net(x[self.input_object + "_embed"])
        return {self.output_object + "_logit": x_logit.squeeze(-1)}

    def predict(self, outputs, threshold=0.5):
        # Objects that have a predicted probability aove the threshold are marked as predicted to exist
        return {self.output_object + "_valid": outputs[self.output_object + "_logit"].detach().sigmoid() >= threshold}

    def cost(self, outputs, targets):
        output = outputs[self.output_object + "_logit"].detach().to(torch.float32)
        target = targets[self.target_object + "_valid"].to(torch.float32)
        costs = {}
        for cost_fn, cost_weight in self.costs.items():
            costs[cost_fn] = cost_weight * cost_fns[cost_fn](output, target)
        return costs

    def loss(self, outputs, targets):
        losses = {}
        output = outputs[self.output_object + "_logit"]
        target = targets[self.target_object + "_valid"].type_as(output)
        sample_weight = target + self.null_weight * (1 - target)
        for loss_fn, loss_weight in self.losses.items():
            losses[loss_fn] = loss_weight * loss_fns[loss_fn](output, target, sample_weight=sample_weight)
        return losses

    def query_mask(self, outputs, threshold=0.1):
        if not self.mask_queries:
            return None

        return outputs[self.output_object + "_logit"].detach().sigmoid() >= threshold


class HitFilterTask(Task):
    def __init__(
        self,
        name: str,
        hit_name: str,
        target_field: str,
        dim: int,
        threshold: float = 0.1,
        mask_keys: bool = False,
        loss_fn: Literal["bce", "focal", "both"] = "bce",
    ):
        """Task used for classifying whether hits belong to reconstructable objects or not."""
        super().__init__()

        self.name = name
        self.hit_name = hit_name
        self.target_field = target_field
        self.dim = dim
        self.threshold = threshold
        self.loss_fn = loss_fn
        self.mask_keys = mask_keys

        # Internal
        self.input_objects = [f"{hit_name}_embed"]
        self.net = Dense(dim, 1)

    def forward(self, x: dict[str, Tensor]) -> dict[str, Tensor]:
        x_logit = self.net(x[f"{self.hit_name}_embed"])
        return {f"{self.hit_name}_logit": x_logit.squeeze(-1)}

    def predict(self, outputs: dict) -> dict:
        return {f"{self.hit_name}_{self.target_field}": outputs[f"{self.hit_name}_logit"].sigmoid() >= self.threshold}

    def loss(self, outputs: dict, targets: dict) -> dict:
        # Pick out the field that denotes whether a hit is on a reconstructable object or not
        output = outputs[f"{self.hit_name}_logit"]
        target = targets[f"{self.hit_name}_{self.target_field}"].type_as(output)

        # Calculate the BCE loss with class weighting
        if self.loss_fn == "bce":
<<<<<<< HEAD
            weight = 1 / target.float().mean()
            loss = nn.functional.binary_cross_entropy_with_logits(output, target, pos_weight=weight)
            return {f"{self.hit_name}_{self.loss_fn}": loss}
        if self.loss_fn == "focal":
            loss = focal_loss(output, target)
            return {f"{self.hit_name}_{self.loss_fn}": loss}
=======
            pos_weight = 1 / target.float().mean()
            loss = nn.functional.binary_cross_entropy_with_logits(output, target, pos_weight=pos_weight)
            return {f"{self.input_object}_{self.loss_fn}": loss}
        if self.loss_fn == "focal":
            loss = mask_focal_loss(output, target)
            return {f"{self.input_object}_{self.loss_fn}": loss}
>>>>>>> b3985a3b
        if self.loss_fn == "both":
            pos_weight = 1 / target.float().mean()
            bce_loss = nn.functional.binary_cross_entropy_with_logits(output, target, pos_weight=pos_weight)
            focal_loss_value = mask_focal_loss(output, target)
            return {
                f"{self.hit_name}_bce": bce_loss,
                f"{self.hit_name}_focal": focal_loss_value,
            }
        raise ValueError(f"Unknown loss function: {self.loss_fn}")

    def key_mask(self, outputs, threshold=0.1):
        if not self.mask_keys:
            return {}

        return {self.input_object: outputs[f"{self.hit_name}_logit"].detach().sigmoid() >= threshold}


class ObjectHitMaskTask(Task):
    def __init__(
        self,
        name: str,
        input_hit: str,
        input_object: str,
        output_object: str,
        target_object: str,
        losses: dict[str, float],
        costs: dict[str, float],
        dim: int,
        null_weight: float = 1.0,
        mask_attn: bool = True,
        target_field: str = "valid",
    ):
        super().__init__()

        self.name = name
        self.input_hit = input_hit
        self.input_object = input_object
        self.output_object = output_object
        self.target_object = target_object
        self.target_field = target_field

        self.losses = losses
        self.costs = costs
        self.dim = dim
        self.null_weight = null_weight
        self.mask_attn = mask_attn
        self.has_intermediate_loss = mask_attn

        self.output_object_hit = output_object + "_" + input_hit
        self.target_object_hit = target_object + "_" + input_hit
        self.inputs = [input_object + "_embed", input_hit + "_embed"]
        self.outputs = [self.output_object_hit + "_logit"]
        self.hit_net = Dense(dim, dim)
        self.object_net = Dense(dim, dim)

    def forward(self, x: dict[str, Tensor]) -> dict[str, Tensor]:
        # Produce new task-specific embeddings for the hits and objects
        x_object = self.object_net(x[self.input_object + "_embed"])
        x_hit = self.hit_net(x[self.input_hit + "_embed"])

        # Object-hit probability is the dot product between the hit and object embedding
        object_hit_logit = torch.einsum("bnc,bmc->bnm", x_object, x_hit)

        # Zero out entries for any hit slots that are not valid
        object_hit_logit[~x[self.input_hit + "_valid"].unsqueeze(-2).expand_as(object_hit_logit)] = torch.finfo(object_hit_logit.dtype).min

        return {self.output_object_hit + "_logit": object_hit_logit}

    def attn_mask(self, outputs, threshold=0.1):
        if not self.mask_attn:
            return {}

        attn_mask = outputs[self.output_object_hit + "_logit"].detach().sigmoid() >= threshold

        # If the attn mask is completely padded for a given entry, unpad it - tested and is required (?)
        # TODO: See if the query masking stops this from being necessary
        attn_mask[torch.where(torch.all(attn_mask, dim=-1))] = False

        return {self.input_hit: attn_mask}

    def predict(self, outputs, threshold=0.5):
        # Object-hit pairs that have a predicted probability above the threshold are predicted as being associated to one-another
        return {self.output_object_hit + "_valid": outputs[self.output_object_hit + "_logit"].detach().sigmoid() >= threshold}

    def cost(self, outputs, targets):
        output = outputs[self.output_object_hit + "_logit"].detach().to(torch.float32)
        target = targets[self.target_object_hit + "_" + self.target_field].to(torch.float32)

        costs = {}
        # sample_weight = target + self.null_weight * (1 - target)
        for cost_fn, cost_weight in self.costs.items():
            costs[cost_fn] = cost_weight * cost_fns[cost_fn](output, target)
        return costs

    def loss(self, outputs, targets):
        output = outputs[self.output_object_hit + "_logit"]
        target = targets[self.target_object_hit + "_" + self.target_field].type_as(output)

        hit_pad = targets[self.input_hit + "_valid"]
        object_pad = targets[self.target_object + "_valid"]

        sample_weight = target + self.null_weight * (1 - target)
        losses = {}
        for loss_fn, loss_weight in self.losses.items():
            losses[loss_fn] = loss_weight * loss_fns[loss_fn](
                output, target, object_valid_mask=object_pad, input_pad_mask=hit_pad, sample_weight=sample_weight
            )
        return losses


class RegressionTask(Task):
    def __init__(
        self,
        name: str,
        output_object: str,
        target_object: str,
        fields: list[str],
        loss_weight: float,
        cost_weight: float,
    ):
        super().__init__()

        self.name = name
        self.output_object = output_object
        self.target_object = target_object
        self.fields = fields
        self.loss_weight = loss_weight
        self.cost_weight = cost_weight
        self.k = len(fields)
        # For standard regression number of DoFs is just the number of targets
        self.ndofs = self.k

    def forward(self, x: dict[str, Tensor]) -> dict[str, Tensor]:
        # For a standard regression task, the raw network output is the final prediction
        latent = self.latent(x)
        return {self.output_object + "_regr": latent}

    def predict(self, outputs):
        # Split the regression vectior into the separate fields
        latent = outputs[self.output_object + "_regr"]
        return {self.output_object + "_" + field: latent[..., i] for i, field in enumerate(self.fields)}

    def loss(self, outputs, targets):
        target = torch.stack([targets[self.target_object + "_" + field] for field in self.fields], dim=-1)
        output = outputs[self.output_object + "_regr"]

        # Only compute loss for valid targets
        mask = targets[self.target_object + "_valid"].clone()
        target = target[mask]
        output = output[mask]

        # Compute the loss
        loss = torch.nn.functional.smooth_l1_loss(output, target, reduction="none")

        # Average over all the objects
        loss = torch.mean(loss, dim=-1)

        # Compute the regression loss only for valid objects
        return {"smooth_l1": self.loss_weight * loss.mean()}

    def metrics(self, preds, targets):
        metrics = {}
        for field in self.fields:
            # Get the target and prediction only for valid targets
            pred = preds[self.output_object + "_" + field][targets[self.target_object + "_valid"]]
            target = targets[self.target_object + "_" + field][targets[self.target_object + "_valid"]]
            # Get the error between the prediction and target for this field
            err = pred - target
            # Compute the RMSE and log it
            metrics[field + "_rmse"] = torch.sqrt(torch.mean(torch.square(err)))
            # Compute the relative error / resolution and log it
            metrics[field + "_mean_rel_err"] = torch.mean(err / target)
            metrics[field + "_std_rel_err"] = torch.std(err / target)

        return metrics


class GaussianRegressionTask(Task):
    def __init__(
        self,
        name: str,
        output_object: str,
        target_object: str,
        fields: list[str],
        loss_weight: float,
        cost_weight: float,
    ):
        super().__init__()

        self.name = name
        self.output_object = output_object
        self.target_object = target_object
        self.fields = fields
        self.loss_weight = loss_weight
        self.cost_weight = cost_weight
        self.k = len(fields)
        # For multivaraite gaussian case we have extra DoFs from the variance and covariance terms
        self.ndofs = self.k + int(self.k * (self.k + 1) / 2)
        self.likelihood_norm = self.k * 0.5 * math.log(2 * math.pi)

    def forward(self, x: dict[str, Tensor]) -> dict[str, Tensor]:
        latent = self.latent(x)
        k = self.k
        triu_idx = torch.triu_indices(k, k, device=latent.device)

        # Mean vector
        mu = latent[..., :k]
        # Upper-diagonal Cholesky decomposition of the precision matrix
        u = torch.zeros(latent.size()[:-1] + torch.Size((k, k)), device=latent.device)
        u[..., triu_idx[0, :], triu_idx[1, :]] = latent[..., k:]

        ubar = u.clone()
        # Make sure the diagonal entries are positive (as variance is always positive)
        ubar[..., torch.arange(k), torch.arange(k)] = torch.exp(u[..., torch.arange(k), torch.arange(k)])

        return {self.output_object + "_mu": mu, self.output_object + "_u": u, self.output_object + "_ubar": ubar}

    def predict(self, outputs: dict[str, Tensor]) -> dict[str, Tensor]:
        preds = outputs
        mu = outputs[self.output_object + "_mu"]
        ubar = outputs[self.output_object + "_ubar"]

        # Calculate the precision matrix
        precs = torch.einsum("...kj,...kl->...jl", ubar, ubar)

        # Get the predicted mean for each field
        for i, field in enumerate(self.fields):
            preds[self.output_object + "_" + field] = mu[..., i]

        # Get the predicted precision for each field and the predicted covariance / coprecision
        for i, field_i in enumerate(self.fields):
            for j, field_j in enumerate(self.fields):
                if i > j:
                    continue
                preds[field_i + "_" + field_j + "_prec"] = precs[..., i, j]

        return preds

    def loss(self, outputs: dict[str, Tensor], targets: dict[str, Tensor]) -> dict[str, Tensor]:
        y = torch.stack([targets[self.target_object + "_" + field] for field in self.fields], dim=-1)

        # Compute the standardised score vector between the targets and the predicted distribution paramaters
        z = torch.einsum("...ij,...j->...i", outputs[self.output_object + "_ubar"], y - outputs[self.output_object + "_mu"])
        # Compute the NLL from the score vector
        zsq = torch.einsum("...i,...i->...", z, z)
        jac = torch.sum(torch.diagonal(outputs[self.output_object + "_u"], offset=0, dim1=-2, dim2=-1), dim=-1)
        log_likelihood = self.likelihood_norm - 0.5 * zsq + jac

        # Only compute NLL for valid tracks or track-hit pairs
        # nll = nll[targets[self.target_object + "_valid"]]
        log_likelihood = log_likelihood * targets[self.target_object + "_valid"].type_as(log_likelihood)
        # Take the average and apply the task weight
        return {"nll": -self.loss_weight * log_likelihood.mean()}

    def metrics(self, preds: dict[str, Tensor], targets: dict[str, Tensor]) -> dict[str, Tensor]:
        y = torch.stack([targets[self.target_object + "_" + field] for field in self.fields], dim=-1)  # Point target
        res = y - preds[self.output_object + "_mu"]  # Residual
        z = torch.einsum("...ij,...j->...i", preds[self.output_object + "_ubar"], res)  # Scaled resdiaul / z score

        # Select only values that havea valid target
        valid_mask = targets[self.target_object + "_valid"]

        metrics = {}
        for i, field in enumerate(self.fields):
            metrics[field + "_rmse"] = torch.sqrt(torch.mean(torch.square(res[..., i][valid_mask])))
            # The mean and standard deviation of the pulls to check predictions are calibrated
            metrics[field + "_pull_mean"] = torch.mean(z[..., i][valid_mask])
            metrics[field + "_pull_std"] = torch.std(z[..., i][valid_mask])

        return metrics


class ObjectGaussianRegressionTask(GaussianRegressionTask):
    def __init__(
        self,
        name: str,
        input_object: str,
        output_object: str,
        target_object: str,
        fields: list[str],
        loss_weight: float,
        cost_weight: float,
        dim: int,
    ):
        super().__init__(name, output_object, target_object, fields, loss_weight, cost_weight)

        self.input_object = input_object
        self.inputs = [input_object + "_embed"]
        self.outputs = [
            output_object + "_mu",
            output_object + "_ubar",
            output_object + "_u",
        ]

        self.dim = dim
        self.net = Dense(self.dim, self.ndofs)

    def latent(self, x: dict[str, Tensor]) -> Tensor:
        return self.net(x[self.input_object + "_embed"])

    def cost(self, outputs, targets):
        mu = outputs[self.output_object + "_mu"].to(torch.float32)  # (B, N, D)
        ubar = outputs[self.output_object + "_ubar"].to(torch.float32)  # (B, N, D, D)
        u = outputs[self.output_object + "_u"].to(torch.float32)
        y = torch.stack([targets[self.target_object + "_" + field] for field in self.fields], dim=-1).to(torch.float32)  # (B, N, D)

        # Now we need compute the Gaussian NLL for every target/pred pair, remember costs have shape (batch, pred, true)
        num_objects = y.shape[1]  # num_objects = N
        mu = mu.unsqueeze(2).expand(-1, -1, num_objects, -1)  # (B, N, N, D)
        ubar = ubar.unsqueeze(2).expand(-1, -1, num_objects, -1, -1)  # (B, N, N, D, D)
        u = u.unsqueeze(2).expand(-1, -1, num_objects, -1, -1)
        diagu = torch.diagonal(u, offset=0, dim1=-2, dim2=-1)  # (B, N, N, D)
        y = y.unsqueeze(1).expand(-1, num_objects, -1, -1)  # (B, N, N, D)

        # Compute the standardised score vector between the targets and the predicted distribution paramaters
        z = torch.einsum("...ij,...j->...i", ubar, y - mu)  # (B, N, N, D)
        # Compute the NLL from the score vector
        zsq = torch.einsum("...i,...i->...", z, z)  # (B, N, N)
        jac = torch.sum(diagu, dim=-1)  # (B, N, N)

        log_likelihood = self.likelihood_norm - 0.5 * zsq + jac
        log_likelihood = log_likelihood * targets[f"{self.target_object}_valid"].unsqueeze(1).type_as(log_likelihood)
        costs = -log_likelihood

        return {"nll": self.cost_weight * costs}


class ObjectRegressionTask(RegressionTask):
    def __init__(
        self,
        name: str,
        input_object: str,
        output_object: str,
        target_object: str,
        fields: list[str],
        loss_weight: float,
        cost_weight: float,
        dim: int,
    ):
        super().__init__(name, output_object, target_object, fields, loss_weight, cost_weight)

        self.input_object = input_object
        self.inputs = [input_object + "_embed"]
        self.outputs = [output_object + "_regr"]

        self.dim = dim
        self.net = Dense(self.dim, self.ndofs)

    def latent(self, x: dict[str, Tensor]) -> Tensor:
        return self.net(x[self.input_object + "_embed"])

    def cost(self, outputs, targets):
        output = outputs[self.output_object + "_regr"].detach().to(torch.float32)
        target = torch.stack([targets[self.target_object + "_" + field] for field in self.fields], dim=-1).to(torch.float32)
        num_objects = output.shape[1]
        # Index from the front so it works for both object and mask regression
        # The expand is not necessary but stops a broadcasting warning from smooth_l1_loss
        costs = torch.nn.functional.smooth_l1_loss(
            output.unsqueeze(2).expand(-1, -1, num_objects, -1),
            target.unsqueeze(1).expand(-1, num_objects, -1, -1),
            reduction="none",
        )
        # Average over the regression fields dimension
        costs = costs.mean(-1)
        return {"regr_smooth_l1": self.cost_weight * costs}


class ObjectHitRegressionTask(RegressionTask):
    def __init__(
        self,
        name: str,
        input_hit: str,
        input_object: str,
        output_object: str,
        target_object: str,
        fields: list[str],
        loss_weight: float,
        cost_weight: float,
        dim: int,
    ):
        super().__init__(name, output_object, target_object, fields, loss_weight, cost_weight)

        self.input_hit = input_hit
        self.input_object = input_object

        self.inputs = [input_object + "_embed", input_hit + "_embed"]
        self.outputs = [self.output_object + "_regr"]

        self.dim = dim
        self.dim_per_dof = self.dim // self.ndofs

        self.hit_net = Dense(dim, self.ndofs * self.dim_per_dof)
        self.object_net = Dense(dim, self.ndofs * self.dim_per_dof)

    def latent(self, x: dict[str, Tensor]) -> Tensor:
        # Embed the hits and tracks and reshape so we have a separate embedding for each DoF
        x_obj = self.object_net(x[self.input_object + "_embed"])
        x_hit = self.hit_net(x[self.input_hit + "_embed"])

        x_obj = x_obj.reshape(x_obj.size()[:-1] + torch.Size((self.ndofs, self.dim_per_dof)))  # Shape BNDE
        x_hit = x_hit.reshape(x_hit.size()[:-1] + torch.Size((self.ndofs, self.dim_per_dof)))  # Shape BMDE

        # Take the dot product between the hits and tracks over the last embedding dimension so we are left
        # with just a scalar for each degree of freedom
        x_obj_hit = torch.einsum("...nie,...mie->...nmi", x_obj, x_hit)  # Shape BNMD

        # Shape of padding goes BM -> B1M -> B1M1 -> BNMD
        x_obj_hit = x_obj_hit * x[self.input_hit + "_valid"].unsqueeze(-2).unsqueeze(-1).expand_as(x_obj_hit).float()
        return x_obj_hit


class ClassificationTask(Task):
    def __init__(
        self,
        name: str,
        input_object: str,
        output_object: str,
        target_object: str,
        classes: list[str],
        dim: int,
        class_weights: dict[str, float] | None = None,
        loss_weight: float = 1.0,
        multilabel: bool = False,
        permute_loss: bool = True,
    ):
        super().__init__()

        self.name = name
        self.input_object = input_object
        self.output_object = output_object
        self.target_object = target_object
        self.classes = classes
        self.dim = dim
        self.class_weights = class_weights
        self.loss_weight = loss_weight
        self.multilabel = multilabel
        self.class_net = Dense(dim, len(classes))
        self.permute_loss = permute_loss

        if self.class_weights is not None:
            self.class_weights_values = torch.tensor([class_weights[class_name] for class_name in self.classes])

        self.inputs = [input_object + "_embed"]
        self.outputs = [output_object + "_logits"]

    def forward(self, x: dict[str, Tensor]) -> dict[str, Tensor]:
        # Now get the class logits from the embedding (..., N, ) -> (..., E)
        x = self.class_net(x[f"{self.input_object}_embed"])
        return {f"{self.output_object}_logits": x}

    def predict(self, outputs, threshold=0.5):
        # Split the regression vectior into the separate fields
        logits = outputs[self.output_object + "_logits"].detach()
        if self.multilabel:
            predictions = torch.nn.functional.sigmoid(logits) >= threshold
        else:
            predictions = torch.nn.functional.one_hot(torch.argmax(logits, dim=-1), num_classes=len(self.classes))
        return {self.output_object + "_" + class_name: predictions[..., i] for i, class_name in enumerate(self.classes)}

    def loss(self, outputs, targets):
        # Get the targets and predictions
        target = torch.stack([targets[self.target_object + "_" + class_name] for class_name in self.classes], dim=-1)
        logits = outputs[f"{self.output_object}_logits"]

        # Put the class weights into a tensor with the correct dtype
        class_weights = None
        if self.class_weights is not None:
            class_weights = self.class_weights_values.type_as(target)

        # Compute the loss, using the class weights
        # losses = torch.nn.functional.binary_cross_entropy_with_logits(logits, target, pos_weight=class_weights, reduction="none")
        losses = torch.nn.functional.cross_entropy(
            logits.view(-1, logits.shape[-1]),
            target.view(-1, target.shape[-1]),
            weight=class_weights,
            reduction="none",
        )

        # Only consider valid targets
        losses = losses[targets[f"{self.target_object}_valid"].view(-1)]
        return {"bce": self.loss_weight * losses.mean()}

    def metrics(self, preds, targets):
        metrics = {}
        for class_name in self.classes:
            target = targets[f"{self.target_object}_{class_name}"][targets[f"{self.target_object}_valid"]].bool()
            pred = preds[f"{self.output_object}_{class_name}"][targets[f"{self.target_object}_valid"]].bool()

            metrics[f"{class_name}_eff"] = (target & pred).sum() / target.sum()
            metrics[f"{class_name}_pur"] = (target & pred).sum() / pred.sum()

        return metrics<|MERGE_RESOLUTION|>--- conflicted
+++ resolved
@@ -165,21 +165,15 @@
 
         # Calculate the BCE loss with class weighting
         if self.loss_fn == "bce":
-<<<<<<< HEAD
+            pos_weight = 1 / target.float().mean()
+            loss = nn.functional.binary_cross_entropy_with_logits(output, target, pos_weight=pos_weight)
+            return {f"{self.input_object}_{self.loss_fn}": loss}
             weight = 1 / target.float().mean()
             loss = nn.functional.binary_cross_entropy_with_logits(output, target, pos_weight=weight)
             return {f"{self.hit_name}_{self.loss_fn}": loss}
         if self.loss_fn == "focal":
             loss = focal_loss(output, target)
             return {f"{self.hit_name}_{self.loss_fn}": loss}
-=======
-            pos_weight = 1 / target.float().mean()
-            loss = nn.functional.binary_cross_entropy_with_logits(output, target, pos_weight=pos_weight)
-            return {f"{self.input_object}_{self.loss_fn}": loss}
-        if self.loss_fn == "focal":
-            loss = mask_focal_loss(output, target)
-            return {f"{self.input_object}_{self.loss_fn}": loss}
->>>>>>> b3985a3b
         if self.loss_fn == "both":
             pos_weight = 1 / target.float().mean()
             bce_loss = nn.functional.binary_cross_entropy_with_logits(output, target, pos_weight=pos_weight)
