--- conflicted
+++ resolved
@@ -140,11 +140,7 @@
         dim: int,
         threshold: float = 0.1,
         mask_keys: bool = False,
-<<<<<<< HEAD
-        loss_fn: Literal["bce", "focal"] = "bce",
-=======
         loss_fn: Literal["bce", "focal", "both"] = "bce",
->>>>>>> 3f54b47b
     ):
         """Task used for classifying whether hits belong to reconstructable objects or not."""
         super().__init__()
@@ -158,11 +154,7 @@
         self.mask_keys = mask_keys
 
         # Internal
-<<<<<<< HEAD
-        self.input_objects = [f"{hit_name}_embed"]
-=======
         self.input_objects = [f"{input_object}_embed"]
->>>>>>> 3f54b47b
         self.net = Dense(dim, 1)
 
     def forward(self, x: dict[str, Tensor]) -> dict[str, Tensor]:
@@ -174,13 +166,8 @@
 
     def loss(self, outputs: dict, targets: dict) -> dict:
         # Pick out the field that denotes whether a hit is on a reconstructable object or not
-<<<<<<< HEAD
-        output = outputs[f"{self.hit_name}_logit"]
-        target = targets[f"{self.hit_name}_{self.target_field}"].type_as(output)
-=======
         output = outputs[f"{self.input_object}_logit"]
         target = targets[f"{self.input_object}_{self.target_field}"].type_as(output)
->>>>>>> 3f54b47b
 
         # Calculate the BCE loss with class weighting
         if self.loss_fn == "bce":
@@ -189,13 +176,6 @@
             return {f"{self.input_object}_{self.loss_fn}": loss}
         elif self.loss_fn == "focal":
             loss = focal_loss(output, target)
-<<<<<<< HEAD
-        else:
-            raise ValueError(f"Unknown loss function: {self.loss_fn}")
-
-        return {f"{self.hit_name}_{self.loss_fn}": loss}
-
-=======
             return {f"{self.input_object}_{self.loss_fn}": loss}
         elif self.loss_fn == "both":
             weight = 1 / target.float().mean()
@@ -208,16 +188,11 @@
         else:
             raise ValueError(f"Unknown loss function: {self.loss_fn}")
 
->>>>>>> 3f54b47b
     def key_mask(self, outputs, threshold=0.1):
         if not self.mask_keys:
             return {}
 
-<<<<<<< HEAD
-        return {self.hit_name: outputs[f"{self.hit_name}_logit"].detach().sigmoid() >= threshold}
-=======
         return {self.input_object: outputs[f"{self.input_object}_logit"].detach().sigmoid() >= threshold}
->>>>>>> 3f54b47b
 
 
 class ObjectHitMaskTask(Task):
@@ -233,10 +208,7 @@
         dim: int,
         null_weight: float = 1.0,
         mask_attn: bool = True,
-<<<<<<< HEAD
         target_field: str = "valid",
-=======
->>>>>>> 3f54b47b
     ):
         super().__init__()
 
@@ -291,30 +263,18 @@
 
     def cost(self, outputs, targets):
         output = outputs[self.output_object_hit + "_logit"].detach().to(torch.float32)
-<<<<<<< HEAD
         target = targets[self.target_object_hit + "_" + self.target_field].to(torch.float32)
-=======
-        target = targets[self.target_object_hit + "_valid"].to(torch.float32)
->>>>>>> 3f54b47b
 
         costs = {}
         for cost_fn, cost_weight in self.costs.items():
             costs[cost_fn] = cost_weight * cost_fns[cost_fn](output, target)
-<<<<<<< HEAD
-=======
-
->>>>>>> 3f54b47b
             # Set the costs of invalid objects to be (basically) inf
             costs[cost_fn][~targets[self.target_object + "_valid"].unsqueeze(-2).expand_as(costs[cost_fn])] = COST_PAD_VALUE
         return costs
 
     def loss(self, outputs, targets):
         output = outputs[self.output_object_hit + "_logit"]
-<<<<<<< HEAD
         target = targets[self.target_object_hit + "_" + self.target_field].type_as(output)
-=======
-        target = targets[self.target_object_hit + "_valid"].type_as(output)
->>>>>>> 3f54b47b
 
         # Build a padding mask for object-hit pairs
         hit_pad = targets[self.input_hit + "_valid"].unsqueeze(-2).expand_as(target)
@@ -340,10 +300,7 @@
         target_object: str,
         fields: list[str],
         loss_weight: float,
-<<<<<<< HEAD
         cost_weight: float,
-=======
->>>>>>> 3f54b47b
     ):
         super().__init__()
 
@@ -352,10 +309,7 @@
         self.target_object = target_object
         self.fields = fields
         self.loss_weight = loss_weight
-<<<<<<< HEAD
         self.cost_weight = cost_weight
-=======
->>>>>>> 3f54b47b
         self.k = len(fields)
         # For standard regression number of DoFs is just the number of targets
         self.ndofs = self.k
@@ -399,13 +353,8 @@
             # Compute the RMSE and log it
             metrics[field + "_rmse"] = torch.sqrt(torch.mean(torch.square(err)))
             # Compute the relative error / resolution and log it
-<<<<<<< HEAD
             metrics[field + "_mean_rel_err"] = torch.mean(err / target)
             metrics[field + "_std_rel_err"] = torch.std(err / target)
-=======
-            metrics[field + "_mean_res"] = torch.mean(err / target)
-            metrics[field + "_std_res"] = torch.std(err / target)
->>>>>>> 3f54b47b
 
         return metrics
 
@@ -419,16 +368,10 @@
         target_object: str,
         fields: list[str],
         loss_weight: float,
-<<<<<<< HEAD
         cost_weight: float,
         dim: int,
     ):
         super().__init__(name, output_object, target_object, fields, loss_weight, cost_weight)
-=======
-        dim: int,
-    ):
-        super().__init__(name, output_object, target_object, fields, loss_weight)
->>>>>>> 3f54b47b
 
         self.input_object = input_object
         self.inputs = [input_object + "_embed"]
@@ -440,7 +383,6 @@
     def latent(self, x: dict[str, Tensor], pads: dict[str, Tensor] | None = None) -> Tensor:
         return self.net(x[self.input_object + "_embed"])
 
-<<<<<<< HEAD
     def cost(self, outputs, targets):
         output = outputs[self.output_object + "_regr"].detach().to(torch.float32)
         target = torch.stack([targets[self.target_object + "_" + field] for field in self.fields], dim=-1).to(torch.float32)
@@ -452,8 +394,6 @@
         costs[~targets[self.target_object + "_valid"].unsqueeze(-2).expand_as(costs)] = COST_PAD_VALUE
         return {"regr_smooth_l1": self.cost_weight * costs}
 
-=======
->>>>>>> 3f54b47b
 
 class ObjectHitRegressionTask(RegressionTask):
     def __init__(
@@ -465,16 +405,10 @@
         target_object: str,
         fields: list[str],
         loss_weight: float,
-<<<<<<< HEAD
         cost_weight: float,
         dim: int,
     ):
         super().__init__(name, output_object, target_object, fields, loss_weight, cost_weight)
-=======
-        dim: int,
-    ):
-        super().__init__(name, output_object, target_object, fields, loss_weight)
->>>>>>> 3f54b47b
 
         self.input_hit = input_hit
         self.input_object = input_object
@@ -504,7 +438,6 @@
         if pads is not None:
             # Shape of padding goes BM -> B1M -> B1M1 -> BNMD
             x_obj_hit = x_obj_hit * pads[self.input_hit + "_valid"].unsqueeze(-2).unsqueeze(-1).expand_as(x_obj_hit).float()
-<<<<<<< HEAD
         return x_obj_hit
 
 
@@ -562,6 +495,3 @@
         losses = losses[targets[f"{self.target_object}_valid"]]
         return {"bce": self.loss_weight * losses.mean()}
 
-=======
-        return x_obj_hit
->>>>>>> 3f54b47b
