import torch
from torch import Tensor, nn

from hepattn.models.decoder import MaskFormerDecoderLayer


class MaskFormer(nn.Module):
    def __init__(
        self,
        input_nets: nn.ModuleList,
        encoder: nn.Module | None,
        decoder_layer_config: dict,
        num_decoder_layers: int,
        tasks: nn.ModuleList,
        num_queries: int,
        dim: int,
        matcher: nn.Module | None = None,
        input_sort_field: str | None = None,
        use_attn_masks: bool = True,
        use_query_masks: bool = True,
<<<<<<< HEAD
        raw_variables: list[str] | None = None,
=======
        intermediate_losses: bool = True
>>>>>>> b79cd822
    ):
        """
        Initializes the MaskFormer model, which is a modular transformer-style architecture designed
        for multi-task object inference with attention-based decoding and optional encoder blocks.

        Parameters
        ----------
        input_nets : nn.ModuleList
            A list of input modules, each responsible for embedding a specific input type.
        encoder : nn.Module
            An optional encoder module that processes merged input embeddings with optional sorting.
        decoder_layer_config : dict
            Configuration dictionary used to initialize each MaskFormerDecoderLayer.
        num_decoder_layers : int
            The number of decoder layers to stack.
        tasks : nn.ModuleList
            A list of task modules, each responsible for producing and processing predictions from decoder outputs.
        matcher : nn.Module or None
            A module used to match predictions to targets (e.g., using the Hungarian algorithm) for loss computation.
        num_queries : int
            The number of object-level queries to initialize and decode.
        dim : int
            The dimensionality of the query and key embeddings.
        input_sort_field : str or None, optional
            An optional key used to sort the input objects (e.g., for windowed attention).
<<<<<<< HEAD
        raw_variables : list[str] or None, optional
            A list of variable names that passed to tasks without embedding.
=======
        use_attn_masks : bool, optional
            If True, attention masks will be used to control which input objects are attended to.
        use_query_masks : bool, optional
            If True, query masks will be used to control which queries are valid during attention.
        intermediate_losses : bool, optional
            If True, intermediate losses will be applied at each decoder layer.
>>>>>>> b79cd822
        """
        super().__init__()

        self.input_nets = input_nets
        self.encoder = encoder
        self.decoder_layers = nn.ModuleList([MaskFormerDecoderLayer(**decoder_layer_config) for _ in range(num_decoder_layers)])
        self.tasks = tasks
        self.matcher = matcher
        self.num_queries = num_queries
        self.query_initial = nn.Parameter(torch.empty((num_queries, dim)))
        nn.init.normal_(self.query_initial)
        self.input_sort_field = input_sort_field
        self.use_attn_masks = use_attn_masks
        self.use_query_masks = use_query_masks
<<<<<<< HEAD
        self.raw_variables = raw_variables or []
=======
        self.intermediate_losses = intermediate_losses
>>>>>>> b79cd822

    def forward(self, inputs: dict[str, Tensor]) -> dict[str, Tensor]:
        # Atomic input names
        input_names = [input_net.input_name for input_net in self.input_nets]

        assert "key" not in input_names, "'key' input name is reserved."
        assert "query" not in input_names, "'query' input name is reserved."

        x = {}

        for raw_var in self.raw_variables:
            # If the raw variable is present in the inputs, add it directly to the output
            if raw_var in inputs:
                x[raw_var] = inputs[raw_var]

        # Embed the input objects
        for input_net in self.input_nets:
            input_name = input_net.input_name
            x[input_name + "_embed"] = input_net(inputs)
            x[input_name + "_valid"] = inputs[input_name + "_valid"]

            # These slices can be used to pick out specific
            # objects after we have merged them all together
            # TODO: Clean this up
            device = inputs[input_name + "_valid"].device
            x[f"key_is_{input_name}"] = torch.cat(
                [torch.full((inputs[i + "_valid"].shape[-1],), i == input_name, device=device, dtype=torch.bool) for i in input_names], dim=-1
            )

        # Merge the input objects and he padding mask into a single set
        x["key_embed"] = torch.concatenate([x[input_name + "_embed"] for input_name in input_names], dim=-2)
        x["key_valid"] = torch.concatenate([x[input_name + "_valid"] for input_name in input_names], dim=-1)

        # calculate the batch size and combined number of input constituents
        batch_size = x["key_valid"].shape[0]
        num_constituents = x["key_valid"].shape[-1]

        # if all key_valid are true, then we can just set it to None 
        if batch_size == 1 and x["key_valid"].all():
            x["key_valid"] = None

        # Also merge the field being used for sorting in window attention if requested
        if self.input_sort_field is not None:
            x[f"key_{self.input_sort_field}"] = torch.concatenate(
                [inputs[input_name + "_" + self.input_sort_field] for input_name in input_names], dim=-1
            )

        # Pass merged input hits through the encoder
        if self.encoder is not None:
            # Note that a padded feature is a feature that is not valid!
            x["key_embed"] = self.encoder(x["key_embed"], x_sort_value=x.get(f"key_{self.input_sort_field}"), kv_mask=x.get("key_valid"))

        # Unmerge the updated features back into the separate input types
        # These are just views into the tensor that old all the merged hits
        for input_name in input_names:
            x[input_name + "_embed"] = x["key_embed"][..., x[f"key_is_{input_name}"], :]

        # Generate the queries that represent objects
        x["query_embed"] = self.query_initial.expand(batch_size, -1, -1)
        x["query_valid"] = torch.full((batch_size, self.num_queries), True)

        # Pass encoded inputs through decoder to produce outputs
        outputs = {}
        for layer_index, decoder_layer in enumerate(self.decoder_layers):
            outputs[f"layer_{layer_index}"] = {}

            attn_masks = {}
            query_mask = None

            for task in self.tasks:
                # Get the outputs of the task given the current embeddings and record them
                task_outputs = task(x)

                # Need this for incidence-based regression task
                if task.name == "incidence":
                    # Assume that the incidence task has only one output
                    x["incidence"] = task_outputs[task.outputs[0]].detach()
                if task.name == "classification":
                    # Assume that the classification task has only one output
                    x["class_probs"] = task_outputs[task.outputs[0]].detach()
                outputs[f"layer_{layer_index}"][task.name] = task_outputs

                # Here we check if each task has an attention mask to contribute, then after
                # we fill in any attention masks for any features that did not get an attention mask
                task_attn_masks = task.attn_mask(task_outputs)

                for input_name, attn_mask in task_attn_masks.items():
                    # We only want to mask an attention slot if every task agrees the slots should be masked
                    # so we only mask if both the existing and new attention mask are masked, which means a slot is valid if
                    # either current or new mask is valid
                    if input_name in attn_masks:
                        attn_masks[input_name] |= attn_mask
                    else:
                        attn_masks[input_name] = attn_mask

                # Now do same but for query masks
                task_query_mask = task.query_mask(task_outputs)

                if task_query_mask is not None and self.use_query_masks:
                    query_mask = query_mask | task_query_mask if query_mask is not None else task_query_mask

            # Fill in attention masks for features that did not get one specified by any task
            if attn_masks and self.use_attn_masks:
                attn_mask = torch.full((batch_size, self.num_queries, num_constituents), True, device=x["key_embed"].device)

                for input_name, input_attn_mask in attn_masks.items():
                    attn_mask[..., x[f"key_is_{input_name}"]] = input_attn_mask

            # If no attention masks were specified, set it to none to avoid redundant masking
            else:
                attn_mask = None

            # Update the keys and queries
            x["query_embed"], x["key_embed"] = decoder_layer(
                x["query_embed"], x["key_embed"], attn_mask=attn_mask, q_mask=query_mask, kv_mask=x.get("key_valid")
            )

            # Unmerge the updated features back into the separate input types
            for input_name in input_names:
                x[input_name + "_embed"] = x["key_embed"][..., x[f"key_is_{input_name}"], :]

        # Get the final outputs - we don't need to compute attention masks or update things here
        outputs["final"] = {}
        for task in self.tasks:
            outputs["final"][task.name] = task(x)

            # Need this for incidence-based regression task
            if task.name == "incidence":
                # Assume that the incidence task has only one output
                x["incidence"] = outputs["final"][task.name][task.outputs[0]].detach()
            if task.name == "classification":
                # Assume that the classification task has only one output
                x["class_probs"] = outputs["final"][task.name][task.outputs[0]].detach()

        return outputs

    def predict(self, outputs: dict) -> dict:
        """Takes the raw model outputs and produces a set of actual inferences / predictions.
        For example will take output probabilies and apply threshold cuts to prduce boolean predictions.

        Parameters
        ----------
        outputs:
            The outputs produces the forward pass of the model.
        """
        preds = {}

        # Compute predictions for each task in each block
        for layer_name, layer_outputs in outputs.items():
            preds[layer_name] = {}

            for task in self.tasks:
                preds[layer_name][task.name] = task.predict(layer_outputs[task.name])

        return preds

    def loss(self, outputs: dict, targets: dict) -> dict:
        """Computes the loss between the forward pass of the model and the data / targets.
        It first computes the cost / loss between each of the predicted and true tracks in each ROI
        and then uses the Hungarian algorihtm to perform an optimal bipartite matching. The model
        predictions are then permuted to match this optimal matching, after which the final loss
        between the model and target is computed.

        Parameters
        ----------
        outputs:
            The outputs produces the forward pass of the model.
        outputs:
            The data containing the targets.
        """
        # Will hold the costs between all pairs of objects - cost axes are (batch, pred, true)
        costs = {}
        for layer_name, layer_outputs in outputs.items():
            if not self.intermediate_losses and layer_name != "final":
                continue

            layer_costs = None
            # Get the cost contribution from each of the tasks
            for task in self.tasks:
                if task.do_inter_loss == False and layer_name != "final":
                    # Skip tasks that do not contribute to the intermediate loss
                    continue
                # Only use the cost from the final set of predictions
                task_costs = task.cost(layer_outputs[task.name], targets)

                # Add the cost on to our running cost total, otherwise initialise a running cost matrix
                for cost in task_costs.values():
                    if layer_costs is not None:
                        layer_costs += cost
                    else:
                        layer_costs = cost

            costs[layer_name] = layer_costs.detach()

        batch_idxs = torch.arange(targets["particle_valid"].shape[0]).unsqueeze(1)
        # Permute the outputs for each output in each layer
        for layer_name in outputs:
            if not self.intermediate_losses and layer_name != "final":
                continue
            # Get the indicies that can permute the predictions to yield their optimal matching
            pred_idxs = self.matcher(costs[layer_name], targets["particle_valid"])
            # Apply the permutation in place
            for task in self.tasks:
                for output_name in task.outputs:
                    outputs[layer_name][task.name][output_name] = outputs[layer_name][task.name][output_name][batch_idxs, pred_idxs]

        # Compute the losses for each task in each block
        losses = {}
        for layer_name in outputs:
            if not self.intermediate_losses and layer_name != "final":
                continue
            losses[layer_name] = {}
            for task in self.tasks:
                if task.do_inter_loss == False and layer_name != "final":
                    # Skip tasks that do not contribute to the intermediate loss
                    continue
                losses[layer_name][task.name] = task.loss(outputs[layer_name], targets)

        return losses<|MERGE_RESOLUTION|>--- conflicted
+++ resolved
@@ -18,11 +18,8 @@
         input_sort_field: str | None = None,
         use_attn_masks: bool = True,
         use_query_masks: bool = True,
-<<<<<<< HEAD
         raw_variables: list[str] | None = None,
-=======
-        intermediate_losses: bool = True
->>>>>>> b79cd822
+        intermediate_losses: bool = True,
     ):
         """
         Initializes the MaskFormer model, which is a modular transformer-style architecture designed
@@ -48,20 +45,16 @@
             The dimensionality of the query and key embeddings.
         input_sort_field : str or None, optional
             An optional key used to sort the input objects (e.g., for windowed attention).
-<<<<<<< HEAD
-        raw_variables : list[str] or None, optional
-            A list of variable names that passed to tasks without embedding.
-=======
         use_attn_masks : bool, optional
             If True, attention masks will be used to control which input objects are attended to.
         use_query_masks : bool, optional
             If True, query masks will be used to control which queries are valid during attention.
+        raw_variables : list[str] or None, optional
+            A list of variable names that passed to tasks without embedding.
         intermediate_losses : bool, optional
             If True, intermediate losses will be applied at each decoder layer.
->>>>>>> b79cd822
         """
         super().__init__()
-
         self.input_nets = input_nets
         self.encoder = encoder
         self.decoder_layers = nn.ModuleList([MaskFormerDecoderLayer(**decoder_layer_config) for _ in range(num_decoder_layers)])
@@ -73,11 +66,8 @@
         self.input_sort_field = input_sort_field
         self.use_attn_masks = use_attn_masks
         self.use_query_masks = use_query_masks
-<<<<<<< HEAD
         self.raw_variables = raw_variables or []
-=======
         self.intermediate_losses = intermediate_losses
->>>>>>> b79cd822
 
     def forward(self, inputs: dict[str, Tensor]) -> dict[str, Tensor]:
         # Atomic input names
@@ -115,7 +105,7 @@
         batch_size = x["key_valid"].shape[0]
         num_constituents = x["key_valid"].shape[-1]
 
-        # if all key_valid are true, then we can just set it to None 
+        # if all key_valid are true, then we can just set it to None
         if batch_size == 1 and x["key_valid"].all():
             x["key_valid"] = None
 
