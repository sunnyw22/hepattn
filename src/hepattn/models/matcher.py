--- conflicted
+++ resolved
@@ -102,30 +102,16 @@
         solver_times = {}
 
         # For each solver, compute the time to match the entire batch
-<<<<<<< HEAD
-        print(f"Adaptive LAP Solver: Running adaptive solver check. Current solver is {self.solver}.")
-        for solver_name, solver in solvers.items():
-=======
         for solver_name, solver in SOLVERS.items():
->>>>>>> 4d1f84b5
             # Switch to the solver we are testing
             self.solver = solver
             start_time = time.time()
             self.compute_matching(costs)
-<<<<<<< HEAD
             solver_times[solver_name] = time.time() - t_start
             print(f"Adaptive LAP Solver: Evaluated {solver_name}, took {solver_times[solver_name]:.2f}s")
-=======
-            solver_times[solver_name] = time.time() - start_time
->>>>>>> 4d1f84b5
 
         # Get the solver that was the fastest
         fastest_solver = min(solver_times, key=solver_times.get)
 
-        if fastest_solver != self.solver:
-            print(f"Adaptive LAP Solver: Switching solver from {self.solver} to {fastest_solver}")
-        else:
-            print(f"Adaptive LAP Solver: Keeping solver {self.solver}")
-
         # Set the new solver to be the solver with the fastest time for the cost batch
         self.solver = SOLVERS[fastest_solver]