import pytest
import torch
from torch import nn
from torch.nn.attention.flex_attention import create_mask

from hepattn.flex.sliding_window import sliding_window_mask
from hepattn.models import Attention
from hepattn.models.attention import ATTN_MASK_ATTN_TYPES, VARLEN_ATTN_TYPES

torch.manual_seed(42)


<<<<<<< HEAD
=======
def copy_attention_weights(src: Attention, dst: Attention):
    dst.in_proj_weight.data.copy_(src.in_proj_weight.data)
    if src.in_proj_bias is not None:
        dst.in_proj_bias.data.copy_(src.in_proj_bias.data)
    dst.out_proj.weight.data.copy_(src.out_proj.weight.data)
    if src.out_proj.bias is not None:
        dst.out_proj.bias.data.copy_(src.out_proj.bias.data)


>>>>>>> 3f54b47b
# Choose primes so we don't get accidental broadcasting
# NOTE: We need enough keys/queries such that it is improbable that an entire k/q slot is masked
# if that happens then nans are produced
@pytest.mark.parametrize("batch_size", [1, 9])
<<<<<<< HEAD
@pytest.mark.parametrize("q_len", [37])
@pytest.mark.parametrize("kv_len", [None, 51])
=======
@pytest.mark.parametrize("q_len", [128])
@pytest.mark.parametrize("kv_len", [None, 100, 150])
>>>>>>> 3f54b47b
@pytest.mark.parametrize("dim", [128])
@pytest.mark.parametrize("num_heads", [8])
@pytest.mark.parametrize("bias", [False, True])
@pytest.mark.parametrize("kv_masking", [False, True])
@pytest.mark.parametrize("attn_masking", [False, True])
@pytest.mark.parametrize("attn_type", ["torch", "flash", "flex", "flash-varlen"])
def test_attention_consistency(batch_size, dim, num_heads, bias, q_len, kv_len, attn_masking, kv_masking, attn_type):
    # Generate random input tensors
    q = torch.randn(batch_size, q_len, dim, dtype=torch.float16, device="cuda")
<<<<<<< HEAD

    # If kv_len is none, test self attenttion
    if kv_len:
        k = torch.randn(batch_size, kv_len, dim, dtype=torch.float16, device="cuda")
        v = torch.randn(batch_size, kv_len, dim, dtype=torch.float16, device="cuda")
    else:
        k = q
        v = q

    if kv_masking and attn_type in VARLEN_ATTN_TYPES:
        kv_mask = torch.randn(batch_size, k.shape[-2], dtype=torch.float16, device="cuda") >= 0.0
=======
    self_attn = False
    # If kv_len is none, test self attenttion
    if kv_len:
        kv = torch.randn(batch_size, kv_len, dim, dtype=torch.float16, device="cuda")
    else:
        kv = q
        self_attn = True

    if not self_attn and kv_masking and attn_type in VARLEN_ATTN_TYPES:
        kv_mask = torch.randn(batch_size, kv.shape[-2], dtype=torch.float16, device="cuda") >= 0.0
>>>>>>> 3f54b47b
    else:
        kv_mask = None

    if attn_masking and attn_type in ATTN_MASK_ATTN_TYPES:
<<<<<<< HEAD
        attn_mask = torch.randn(batch_size, q.shape[-2], k.shape[-2], dtype=torch.float16, device="cuda") >= 0.0
=======
        attn_mask = torch.randn(batch_size, q.shape[-2], kv.shape[-2], dtype=torch.float16, device="cuda") >= 0.0
>>>>>>> 3f54b47b
    else:
        attn_mask = None

    # Initialize attention layers
    attention_layer = Attention(dim=dim, num_heads=num_heads, bias=bias, attn_type=attn_type).cuda().half()
    mha_layer = nn.MultiheadAttention(embed_dim=dim, num_heads=num_heads, bias=bias, batch_first=True).cuda().half()

    # Synchronize weights for comparison
<<<<<<< HEAD
    attention_layer.q_proj.weight.data = mha_layer.in_proj_weight[:dim, :]
    attention_layer.k_proj.weight.data = mha_layer.in_proj_weight[dim : 2 * dim, :]
    attention_layer.v_proj.weight.data = mha_layer.in_proj_weight[2 * dim :, :]
    attention_layer.out_proj.weight.data = mha_layer.out_proj.weight

    if bias:
        attention_layer.q_proj.bias.data = mha_layer.in_proj_bias[:dim]
        attention_layer.k_proj.bias.data = mha_layer.in_proj_bias[dim : 2 * dim]
        attention_layer.v_proj.bias.data = mha_layer.in_proj_bias[2 * dim :]
        attention_layer.out_proj.bias.data = mha_layer.out_proj.bias

    # Compute outputs
    custom_out = attention_layer(q, k, v, kv_mask=kv_mask, attn_mask=attn_mask)
=======
    copy_attention_weights(attention_layer, mha_layer)

    # Compute outputs
    custom_out = attention_layer(q, kv if not self_attn else None, kv_mask=kv_mask, attn_mask=attn_mask)
>>>>>>> 3f54b47b

    # Torch MHA expects (batch * heads, num_q, num_k) for attention mask, so have to repeat
    # It also expects the masking convention to be backwards
    torch_attn_mask = ~attn_mask.repeat_interleave(num_heads, dim=0) if attn_mask is not None else None

    torch_kv_mask = ~kv_mask if kv_mask is not None else None

<<<<<<< HEAD
    mha_out, _ = mha_layer(q, k, v, key_padding_mask=torch_kv_mask, attn_mask=torch_attn_mask)
=======
    mha_out, _ = mha_layer(q, kv, kv, key_padding_mask=torch_kv_mask, attn_mask=torch_attn_mask)
>>>>>>> 3f54b47b

    # Compare outputs
    torch.testing.assert_close(custom_out, mha_out, atol=1e-3, rtol=1e-3)


# NJT not working out of the box with flex, but can be done with a block mask
# for now just test with SDPA
def test_nested_jagged_tensor():
    attn_torch = Attention(dim=128, num_heads=8, attn_type="torch", torch_compile=False).cuda().half()
    # attn_flex = Attention(dim=128, num_heads=8, attn_type="flex", torch_compile=True).cuda().half()

    # Current limitation that the total sequnce length must be divisible by 128
    qs = [torch.randn(s, 128, dtype=torch.float16, device="cuda") for s in (128, 256)]
    kvs = [torch.randn(s, 128, dtype=torch.float16, device="cuda") for s in (128, 256)]

    nq = torch.nested.nested_tensor(qs, layout=torch.jagged, device="cuda", requires_grad=True)
<<<<<<< HEAD
    nk = torch.nested.nested_tensor(ks, layout=torch.jagged, device="cuda", requires_grad=True)
    nv = torch.nested.nested_tensor(vs, layout=torch.jagged, device="cuda", requires_grad=True)

    nt_out = attn_torch(nq, nk, nv)
    # flex_out = attn_flex(nq, nk, nv)
=======
    nkv = torch.nested.nested_tensor(kvs, layout=torch.jagged, device="cuda", requires_grad=True)
    nt_out = attn_torch(nq, nkv)
    # flex_out = attn_flex(nq, nkv)
>>>>>>> 3f54b47b

    # do the same but looping over the list
    for i, (q, kv) in enumerate(zip(qs, kvs, strict=False)):
        out = attn_torch(q, kv)
        torch.testing.assert_close(out, nt_out[i], atol=1e-3, rtol=1e-3)
        # torch.testing.assert_close(out, flex_out[i], atol=1e-3, rtol=1e-3)


def test_local_attention():
    window_size = 4

    # Generate random input tensors
    q = torch.randn(1, 128, 128, dtype=torch.float16, device="cuda")
    kv = torch.randn(1, 128, 128, dtype=torch.float16, device="cuda")

    # Initialize attention layers
    attn_spda = Attention(dim=128, num_heads=8, attn_type="torch", torch_compile=False, bias=False).cuda().half()
    # attn_flex = Attention(dim=128, num_heads=8, attn_type="flex", torch_compile=True, bias=False).cuda().half()
    attn_flash = Attention(dim=128, num_heads=8, attn_type="flash", torch_compile=False, window_size=window_size, bias=False).cuda().half()

    # Synchronize weights for comparison
<<<<<<< HEAD
    # attn_flex.q_proj.weight.data = attn_spda.q_proj.weight
    # attn_flex.k_proj.weight.data = attn_spda.k_proj.weight
    # attn_flex.v_proj.weight.data = attn_spda.v_proj.weight
    # attn_flex.out_proj.weight.data = attn_spda.out_proj.weight
    attn_flash.q_proj.weight.data = attn_spda.q_proj.weight
    attn_flash.k_proj.weight.data = attn_spda.k_proj.weight
    attn_flash.v_proj.weight.data = attn_spda.v_proj.weight
    attn_flash.out_proj.weight.data = attn_spda.out_proj.weight
=======
    # copy_attention_weights(attn_spda, attn_flex)
    copy_attention_weights(attn_spda, attn_flash)
>>>>>>> 3f54b47b

    mask_mod = sliding_window_mask(window_size)
    q_len = q.shape[-2]
    # block_mask = create_block_mask(mask_mod, B=None, H=None, Q_LEN=q_len, KV_LEN=q_len, device=q.device)
    mask = create_mask(mask_mod, 1, None, q_len, q_len, device=q.device)
<<<<<<< HEAD
    # out_flex = attn_flex(q, k, v, attn_mask=block_mask)
    # Squeeze operation is required as for SPDA attention we assume mask is the same accross heads
    # TODO: Standardise this accross the different backends, both for whether it should brodcast the
    # shape over heads and whether it should assume masks are true for valid slots or not
    out_spda = attn_spda(q, k, v, attn_mask=mask.squeeze(1))
    out_flash = attn_flash(q, k, v)
=======
    # out_flex = attn_flex(q, kv, attn_mask=block_mask)
    # Squeeze operation is required as for SPDA attention we assume mask is the same accross heads
    # TODO: Standardise this accross the different backends, both for whether it should brodcast the
    # shape over heads and whether it should assume masks are true for valid slots or not
    out_spda = attn_spda(q, kv, attn_mask=mask.squeeze(1))
    out_flash = attn_flash(q, kv)
>>>>>>> 3f54b47b

    # Compare outputs
    torch.testing.assert_close(out_spda, out_flash, atol=1e-3, rtol=1e-3)
    # torch.testing.assert_close(out_flex, out_flash, atol=1e-3, rtol=1e-3)


def test_flex_dynamic():
    # generate inputs
    xs = [torch.randn(1, i, 128, dtype=torch.float16, device="cuda") for i in range(100, 110)]

    # Initialize attention layers
    attn = Attention(dim=128, num_heads=8, attn_type="flex", torch_compile=True, bias=False).cuda().half()

    # loop over inputs
    for x in xs:
        out = attn(x, x)
        assert out.shape == x.shape


<<<<<<< HEAD
=======
@pytest.mark.parametrize("batch_size", [32])
@pytest.mark.parametrize("seq_len", [128])
@pytest.mark.parametrize("dim", [128])
@pytest.mark.parametrize("num_heads", [8])
@pytest.mark.parametrize("bias", [False, True])
@pytest.mark.parametrize("attn_type", ["torch", "flash", "flex", "flash-varlen"])
def test_self_attention(batch_size, seq_len, dim, num_heads, bias, attn_type):
    # Generate random input tensor
    qkv = torch.randn(batch_size, seq_len, dim, dtype=torch.float16, device="cuda")

    # Initialize attention layers
    attn = Attention(dim=dim, num_heads=num_heads, bias=bias, attn_type=attn_type).cuda().half()
    self_attn = Attention(dim=dim, num_heads=num_heads, bias=bias, attn_type=attn_type).cuda().half()

    # Synchronize weights for comparison
    copy_attention_weights(attn, self_attn)

    # Compute outputs
    out = attn(qkv, qkv)
    self_out = self_attn(qkv)

    # Check that outputs are consistent
    torch.testing.assert_close(out, self_out, atol=1e-3, rtol=1e-3)


>>>>>>> 3f54b47b
@pytest.mark.parametrize("attn_type", ["torch", "flash", "flex", "flash-varlen"])
def test_cross_attention(attn_type):
    # Generate random input tensors
    q = torch.randn(1, 128, 128, dtype=torch.float16, device="cuda")
    kv = torch.randn(1, 256, 128, dtype=torch.float16, device="cuda")

    # Initialize attention layers
    attn = Attention(dim=128, num_heads=8, attn_type=attn_type).cuda().half()

    # Compute outputs
    out = attn(q, kv)

    # Check output shape
    assert out.shape == q.shape


<<<<<<< HEAD
def test_attn_bias_attention():
    # Generate random input tensors
    q = torch.randn(1, 100, 128, dtype=torch.float16, device="cuda")
    k = torch.randn(1, 100, 128, dtype=torch.float16, device="cuda")
    v = torch.randn(1, 100, 128, dtype=torch.float16, device="cuda")
    attn_bias = torch.randn(1, 100, 100, 8, dtype=torch.float16, device="cuda")
    attn_mask = torch.randn(1, 100, 100, dtype=torch.float16, device="cuda") >= 0.5

    # Initialize attention layers
    attn = Attention(dim=128, num_heads=8, attn_type="torch").cuda().half()

    # Compute outputs
    out = attn(q, k, v, attn_bias=attn_bias, attn_mask=attn_mask)

    # Check output shape
    assert out.shape == q.shape
=======
@pytest.mark.parametrize("attn_type", ["torch", "flash", "flex", "flash-varlen"])
@pytest.mark.parametrize("attn_type_new", ["torch", "flash", "flex", "flash-varlen"])
def test_attention_change_backend(attn_type, attn_type_new):
    # Generate random input tensors
    q = torch.randn(1, 128, 128, dtype=torch.float16, device="cuda")
    kv = torch.randn(1, 256, 128, dtype=torch.float16, device="cuda")

    # Initialize attention layers
    attn = Attention(dim=128, num_heads=8, attn_type=attn_type).cuda().half()

    # Compute outputs
    out = attn(q, kv)

    # Change backend
    attn.set_backend(attn_type_new)

    assert attn.attn_type == attn_type_new, f"Expected {attn_type_new}, got {attn.attn_type}"

    out_new = attn(q, kv)

    # Check that the outputs are consistent
    torch.testing.assert_close(out, out_new, atol=1e-3, rtol=1e-3)
>>>>>>> 3f54b47b
<|MERGE_RESOLUTION|>--- conflicted
+++ resolved
@@ -10,8 +10,6 @@
 torch.manual_seed(42)
 
 
-<<<<<<< HEAD
-=======
 def copy_attention_weights(src: Attention, dst: Attention):
     dst.in_proj_weight.data.copy_(src.in_proj_weight.data)
     if src.in_proj_bias is not None:
@@ -21,18 +19,12 @@
         dst.out_proj.bias.data.copy_(src.out_proj.bias.data)
 
 
->>>>>>> 3f54b47b
 # Choose primes so we don't get accidental broadcasting
 # NOTE: We need enough keys/queries such that it is improbable that an entire k/q slot is masked
 # if that happens then nans are produced
 @pytest.mark.parametrize("batch_size", [1, 9])
-<<<<<<< HEAD
-@pytest.mark.parametrize("q_len", [37])
-@pytest.mark.parametrize("kv_len", [None, 51])
-=======
 @pytest.mark.parametrize("q_len", [128])
 @pytest.mark.parametrize("kv_len", [None, 100, 150])
->>>>>>> 3f54b47b
 @pytest.mark.parametrize("dim", [128])
 @pytest.mark.parametrize("num_heads", [8])
 @pytest.mark.parametrize("bias", [False, True])
@@ -42,19 +34,6 @@
 def test_attention_consistency(batch_size, dim, num_heads, bias, q_len, kv_len, attn_masking, kv_masking, attn_type):
     # Generate random input tensors
     q = torch.randn(batch_size, q_len, dim, dtype=torch.float16, device="cuda")
-<<<<<<< HEAD
-
-    # If kv_len is none, test self attenttion
-    if kv_len:
-        k = torch.randn(batch_size, kv_len, dim, dtype=torch.float16, device="cuda")
-        v = torch.randn(batch_size, kv_len, dim, dtype=torch.float16, device="cuda")
-    else:
-        k = q
-        v = q
-
-    if kv_masking and attn_type in VARLEN_ATTN_TYPES:
-        kv_mask = torch.randn(batch_size, k.shape[-2], dtype=torch.float16, device="cuda") >= 0.0
-=======
     self_attn = False
     # If kv_len is none, test self attenttion
     if kv_len:
@@ -65,16 +44,11 @@
 
     if not self_attn and kv_masking and attn_type in VARLEN_ATTN_TYPES:
         kv_mask = torch.randn(batch_size, kv.shape[-2], dtype=torch.float16, device="cuda") >= 0.0
->>>>>>> 3f54b47b
     else:
         kv_mask = None
 
     if attn_masking and attn_type in ATTN_MASK_ATTN_TYPES:
-<<<<<<< HEAD
-        attn_mask = torch.randn(batch_size, q.shape[-2], k.shape[-2], dtype=torch.float16, device="cuda") >= 0.0
-=======
         attn_mask = torch.randn(batch_size, q.shape[-2], kv.shape[-2], dtype=torch.float16, device="cuda") >= 0.0
->>>>>>> 3f54b47b
     else:
         attn_mask = None
 
@@ -83,26 +57,10 @@
     mha_layer = nn.MultiheadAttention(embed_dim=dim, num_heads=num_heads, bias=bias, batch_first=True).cuda().half()
 
     # Synchronize weights for comparison
-<<<<<<< HEAD
-    attention_layer.q_proj.weight.data = mha_layer.in_proj_weight[:dim, :]
-    attention_layer.k_proj.weight.data = mha_layer.in_proj_weight[dim : 2 * dim, :]
-    attention_layer.v_proj.weight.data = mha_layer.in_proj_weight[2 * dim :, :]
-    attention_layer.out_proj.weight.data = mha_layer.out_proj.weight
-
-    if bias:
-        attention_layer.q_proj.bias.data = mha_layer.in_proj_bias[:dim]
-        attention_layer.k_proj.bias.data = mha_layer.in_proj_bias[dim : 2 * dim]
-        attention_layer.v_proj.bias.data = mha_layer.in_proj_bias[2 * dim :]
-        attention_layer.out_proj.bias.data = mha_layer.out_proj.bias
-
-    # Compute outputs
-    custom_out = attention_layer(q, k, v, kv_mask=kv_mask, attn_mask=attn_mask)
-=======
     copy_attention_weights(attention_layer, mha_layer)
 
     # Compute outputs
     custom_out = attention_layer(q, kv if not self_attn else None, kv_mask=kv_mask, attn_mask=attn_mask)
->>>>>>> 3f54b47b
 
     # Torch MHA expects (batch * heads, num_q, num_k) for attention mask, so have to repeat
     # It also expects the masking convention to be backwards
@@ -110,11 +68,7 @@
 
     torch_kv_mask = ~kv_mask if kv_mask is not None else None
 
-<<<<<<< HEAD
-    mha_out, _ = mha_layer(q, k, v, key_padding_mask=torch_kv_mask, attn_mask=torch_attn_mask)
-=======
     mha_out, _ = mha_layer(q, kv, kv, key_padding_mask=torch_kv_mask, attn_mask=torch_attn_mask)
->>>>>>> 3f54b47b
 
     # Compare outputs
     torch.testing.assert_close(custom_out, mha_out, atol=1e-3, rtol=1e-3)
@@ -131,17 +85,9 @@
     kvs = [torch.randn(s, 128, dtype=torch.float16, device="cuda") for s in (128, 256)]
 
     nq = torch.nested.nested_tensor(qs, layout=torch.jagged, device="cuda", requires_grad=True)
-<<<<<<< HEAD
-    nk = torch.nested.nested_tensor(ks, layout=torch.jagged, device="cuda", requires_grad=True)
-    nv = torch.nested.nested_tensor(vs, layout=torch.jagged, device="cuda", requires_grad=True)
-
-    nt_out = attn_torch(nq, nk, nv)
-    # flex_out = attn_flex(nq, nk, nv)
-=======
     nkv = torch.nested.nested_tensor(kvs, layout=torch.jagged, device="cuda", requires_grad=True)
     nt_out = attn_torch(nq, nkv)
     # flex_out = attn_flex(nq, nkv)
->>>>>>> 3f54b47b
 
     # do the same but looping over the list
     for i, (q, kv) in enumerate(zip(qs, kvs, strict=False)):
@@ -163,39 +109,19 @@
     attn_flash = Attention(dim=128, num_heads=8, attn_type="flash", torch_compile=False, window_size=window_size, bias=False).cuda().half()
 
     # Synchronize weights for comparison
-<<<<<<< HEAD
-    # attn_flex.q_proj.weight.data = attn_spda.q_proj.weight
-    # attn_flex.k_proj.weight.data = attn_spda.k_proj.weight
-    # attn_flex.v_proj.weight.data = attn_spda.v_proj.weight
-    # attn_flex.out_proj.weight.data = attn_spda.out_proj.weight
-    attn_flash.q_proj.weight.data = attn_spda.q_proj.weight
-    attn_flash.k_proj.weight.data = attn_spda.k_proj.weight
-    attn_flash.v_proj.weight.data = attn_spda.v_proj.weight
-    attn_flash.out_proj.weight.data = attn_spda.out_proj.weight
-=======
     # copy_attention_weights(attn_spda, attn_flex)
     copy_attention_weights(attn_spda, attn_flash)
->>>>>>> 3f54b47b
 
     mask_mod = sliding_window_mask(window_size)
     q_len = q.shape[-2]
     # block_mask = create_block_mask(mask_mod, B=None, H=None, Q_LEN=q_len, KV_LEN=q_len, device=q.device)
     mask = create_mask(mask_mod, 1, None, q_len, q_len, device=q.device)
-<<<<<<< HEAD
-    # out_flex = attn_flex(q, k, v, attn_mask=block_mask)
-    # Squeeze operation is required as for SPDA attention we assume mask is the same accross heads
-    # TODO: Standardise this accross the different backends, both for whether it should brodcast the
-    # shape over heads and whether it should assume masks are true for valid slots or not
-    out_spda = attn_spda(q, k, v, attn_mask=mask.squeeze(1))
-    out_flash = attn_flash(q, k, v)
-=======
     # out_flex = attn_flex(q, kv, attn_mask=block_mask)
     # Squeeze operation is required as for SPDA attention we assume mask is the same accross heads
     # TODO: Standardise this accross the different backends, both for whether it should brodcast the
     # shape over heads and whether it should assume masks are true for valid slots or not
     out_spda = attn_spda(q, kv, attn_mask=mask.squeeze(1))
     out_flash = attn_flash(q, kv)
->>>>>>> 3f54b47b
 
     # Compare outputs
     torch.testing.assert_close(out_spda, out_flash, atol=1e-3, rtol=1e-3)
@@ -215,8 +141,6 @@
         assert out.shape == x.shape
 
 
-<<<<<<< HEAD
-=======
 @pytest.mark.parametrize("batch_size", [32])
 @pytest.mark.parametrize("seq_len", [128])
 @pytest.mark.parametrize("dim", [128])
@@ -242,7 +166,6 @@
     torch.testing.assert_close(out, self_out, atol=1e-3, rtol=1e-3)
 
 
->>>>>>> 3f54b47b
 @pytest.mark.parametrize("attn_type", ["torch", "flash", "flex", "flash-varlen"])
 def test_cross_attention(attn_type):
     # Generate random input tensors
@@ -259,24 +182,6 @@
     assert out.shape == q.shape
 
 
-<<<<<<< HEAD
-def test_attn_bias_attention():
-    # Generate random input tensors
-    q = torch.randn(1, 100, 128, dtype=torch.float16, device="cuda")
-    k = torch.randn(1, 100, 128, dtype=torch.float16, device="cuda")
-    v = torch.randn(1, 100, 128, dtype=torch.float16, device="cuda")
-    attn_bias = torch.randn(1, 100, 100, 8, dtype=torch.float16, device="cuda")
-    attn_mask = torch.randn(1, 100, 100, dtype=torch.float16, device="cuda") >= 0.5
-
-    # Initialize attention layers
-    attn = Attention(dim=128, num_heads=8, attn_type="torch").cuda().half()
-
-    # Compute outputs
-    out = attn(q, k, v, attn_bias=attn_bias, attn_mask=attn_mask)
-
-    # Check output shape
-    assert out.shape == q.shape
-=======
 @pytest.mark.parametrize("attn_type", ["torch", "flash", "flex", "flash-varlen"])
 @pytest.mark.parametrize("attn_type_new", ["torch", "flash", "flex", "flash-varlen"])
 def test_attention_change_backend(attn_type, attn_type_new):
@@ -298,5 +203,4 @@
     out_new = attn(q, kv)
 
     # Check that the outputs are consistent
-    torch.testing.assert_close(out, out_new, atol=1e-3, rtol=1e-3)
->>>>>>> 3f54b47b
+    torch.testing.assert_close(out, out_new, atol=1e-3, rtol=1e-3)